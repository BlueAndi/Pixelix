--- conflicted
+++ resolved
@@ -21,13 +21,10 @@
 - [FAQ](#faq)
   - [Where to change panel topology of the LED matrix?](#where-to-change-panel-topology-of-the-led-matrix)
   - [How to change text properties?](#how-to-change-text-properties)
-<<<<<<< HEAD
+  - [The display only shows a error code, like "E4". What does that mean?](#the-display-only-shows-a-error-code-like-e4-what-does-that-mean)
   - [How can I use animated icons?](#how-can-i-use-animated-icons)
   - [How do I know that my sensor is recognized?](#how-do-i-know-that-my-sensor-is-recognized)
   - [Why do I see sometimes values from the LDR in the SensorPlugin, although no LDR is installed?](#why-do-i-see-sometimes-values-from-the-ldr-in-the-sensorplugin-although-no-ldr-is-installed)
-=======
-  - [The display only shows a error code, like "E4". What does that mean?](#the-display-only-shows-a-error-code-like-e4-what-does-that-mean)
->>>>>>> 3f2cd67c
 - [Issues, Ideas And Bugs](#issues-ideas-and-bugs)
 - [License](#license)
 - [Contribution](#contribution)
@@ -119,7 +116,20 @@
 \\\calign\\#ff0000Hi! | %5Ccalign%23ff0000Hi! | I&nbsp;&nbsp;&nbsp;&nbsp;<span style="color:red">Hi!</span>&nbsp;&nbsp;&nbsp;&nbsp;I
 \\\ralign\\#ff0000Hi! | %5Ccalign%23ff0000Hi!| I&nbsp;&nbsp;&nbsp;&nbsp;&nbsp;&nbsp;&nbsp;&nbsp;<span style="color:red">Hi!</span>I
 
-<<<<<<< HEAD
+## The display only shows a error code, like "E4". What does that mean?
+
+This is a low level error code. Please have a look into the following table.
+
+| Error code | Description |
+| ---------- | ----------- |
+| E1 | Something happended, which can not be further explained, but was fatal. |
+| E2 | There is a problem with the two-wire (i2c) interface. |
+| E3 | There is no user button available. |
+| E4 | Bad filesystem, did you explicit program the filesystem too? If not, please upload it. |
+| E5 | The display manager didn't start up. |
+| E6 | The system message handler didn't start up. |
+| E7 | The update manager didn't start up. |
+
 ## How can I use animated icons?
 Upload first the bitmap texture image (.bmp) and afterwards the sprite sheet file (.sprite).
 The sprite sheet file format is JSON and shall look like:
@@ -150,21 +160,6 @@
 ## Why do I see sometimes values from the LDR in the SensorPlugin, although no LDR is installed?
 
 The LDR pin is configured as input (ADC) and it seems that the pin is foating, because there is the ext. pull-down missing.
-=======
-## The display only shows a error code, like "E4". What does that mean?
-
-This is a low level error code. Please have a look into the following table.
-
-| Error code | Description |
-| ---------- | ----------- |
-| E1 | Something happended, which can not be further explained, but was fatal. |
-| E2 | There is a problem with the two-wire (i2c) interface. |
-| E3 | There is no user button available. |
-| E4 | Bad filesystem, did you explicit program the filesystem too? If not, please upload it. |
-| E5 | The display manager didn't start up. |
-| E6 | The system message handler didn't start up. |
-| E7 | The update manager didn't start up. |
->>>>>>> 3f2cd67c
 
 # Issues, Ideas And Bugs
 If you have further ideas or you found some bugs, great! Create a [issue](https://github.com/BlueAndi/esp-rgb-led-matrix/issues) or if you are able and willing to fix it by yourself, clone the repository and create a pull request.
