--- conflicted
+++ resolved
@@ -1,407 +1,402 @@
-<!doctype html>
-<html lang="en" data-bs-theme="dark">
-    <head>
-        <meta charset="utf-8" />
-        <meta name="viewport" content="width=device-width, initial-scale=1, shrink-to-fit=no" />
-
-        <!-- Styles -->
-        <link rel="stylesheet" type="text/css" href="/style/bootstrap.min.css" />
-        <link rel="stylesheet" type="text/css" href="/style/sticky-footer-navbar.css" />
-        <link rel="stylesheet" type="text/css" href="/style/style.css" />
-        <link rel="stylesheet" type="text/css" href="/style/btn-custom.css" />
-
-        <title>PIXELIX</title>
-        <link rel="shortcut icon" type="image/png" href="/favicon.png" />
-    </head>
-    <body class="d-flex flex-column h-100">
-        <header>
-            <!-- Fixed navbar -->
-            <nav class="navbar navbar-expand-md navbar-dark fixed-top bg-dark">
-                <a class="navbar-brand" href="/index.html">
-                    <img src="/images/LogoSmall.png" alt="PIXELIX" />
-                </a>
-                <button class="navbar-toggler" type="button" data-bs-toggle="collapse" data-bs-target="#navbarCollapse" aria-controls="navbarCollapse" aria-expanded="false" aria-label="Toggle navigation">
-                    <span class="navbar-toggler-icon"></span>
-                </button>
-                <div class="collapse navbar-collapse" id="navbarCollapse">
-                    <ul class="navbar-nav mr-auto" id="menu">
-                    </ul>
-                </div>
-            </nav>
-        </header>
-
-        <!-- Begin page content -->
-        <main role="main" class="flex-shrink-0">
-            <!-- Dialog -->
-            <div class="modal fade" id="modalDialog" tabindex="-1" aria-labelledby="modalTitle" aria-hidden="true" data-bs-keyboard="false" data-bs-backdrop="static">
-                <div class="modal-dialog">
-                    <div class="modal-content">
-                        <div class="modal-header" id="dialogHeader">
-                            <h5 class="modal-title" id="dialogTitle"></h5>
-                        </div>
-                        <div class="modal-body" id="dialogBody">
-                        </div>
-                        <div class="modal-footer" id="dialogFooter">
-                        </div>
-                    </div>
-                </div>
-            </div>
-            <!-- Main view -->
-            <div class="container">
-                <h1 class="mt-5">Debug</h1>
-                <ul class="nav nav-tabs" role="tablist">
-                    <li class="nav-item" role="presentation"><a class="nav-link active" id="logging-tab" data-bs-toggle="tab" role="tab" href="#logging"  aria-controls="logging" aria-selected="true">Logging</a></li>
-                    <li class="nav-item" role="presentation"><a class="nav-link" id="measurement-tab" data-bs-toggle="tab" role="tab" href="#measurement" aria-controls="measurement" aria-selected="false">Measurement</a></li>
-                    <li class="nav-item" role="presentation"><a class="nav-link" id="reset-tab" data-bs-toggle="tab" role="tab" href="#reset" aria-controls="reset" aria-selected="false">Reset</a></li>
-                </ul>
-                <div class="tab-content" id="myTabContent">
-                    <div class="tab-pane fade show active" id="logging" role="tabpanel" aria-labelledby="logging-tab">
-                        <br />
-                        <div class="btn-toolbar" role="toolbar" aria-label="Log Toolbar">
-                            <div class="btn-group mr-2" role="group" aria-label="Log Control">
-                                <button class="btn btn-light" id="buttonLog" type="button" onclick="toggleLogging();" disabled>Start</button>
-                                <button class="btn btn-light" type="button" onclick="clearLog();" disabled>Clear</button>
-                            </div>
-                            <div class="btn-group mr-2" role="group" aria-label="Log Levels">
-                                <button type="button" class="btn btn-outline-log-level-info" id="buttonInfo" aria-pressed="true">INFO</button>
-                                <button type="button" class="btn btn-outline-log-level-warning" id="buttonWarning" aria-pressed="true">WARNING</button>
-                                <button type="button" class="btn btn-outline-log-level-error" id="buttonError" aria-pressed="true">ERROR</button>
-                                <button type="button" class="btn btn-outline-log-level-fatal" id="buttonFatal" aria-pressed="true">FATAL</button>
-                                <button type="button" class="btn btn-outline-log-level-debug" id="buttonDebug" aria-pressed="true">DEBUG</button>
-                                <button type="button" class="btn btn-outline-log-level-trace" id="buttonTrace" aria-pressed="true">TRACE</button>
-                            </div>
-                        </div>
-                        <p>Note, only the last 40 messages are shown.</p>
-                        <p>The latest message is on top.</p>
-                        <div class="table-responsive">
-                            <table class="table table-striped" id="loggingOutput">
-                                <thead class="thead-light">
-                                    <tr>
-                                        <th scope="col">Timestamp</th>
-                                        <th scope="col">Level</th>
-                                        <th scope="col">Filename</th>
-                                        <th scope="col">Line</th>
-                                        <th scope="col">Text</th>
-                                    </tr>
-                                </thead>
-                                <tbody class="text-light">
-                                </tbody>
-                            </table>
-                        </div>
-                    </div>
-                    <div class="tab-pane fade" id="measurement" role="tabpanel" aria-labelledby="measurement-tab">
-                        <p>Measure the performance with iperf.</p>
-                        <p>Start/Stop the iperf server:</p>
-                        <p>
-                            <button class="btn btn-light" id="buttonMeasurement" type="button" onclick="toggleMeasurement();" disabled>Start</button>
-                        </p>
-                    </div>
-                    <div class="tab-pane fade" id="reset" role="tabpanel" aria-labelledby="reset-tab">
-                        <p>Reset the system now: </p>
-                        <p><button class="btn btn-light" type="button" onclick="reset();" disabled>Reset</button></p>
-                    </div>
-                </div>
-            </div>
-        </main>
-
-        <!-- Footer -->
-        <footer class="footer mt-auto py-3">
-            <div class="container">
-                <hr />
-<<<<<<< HEAD
-                <span class="text-secondary">(C) 2019 - 2024 Andreas Merkle (web@blue-andi.de)</span><br />
-                <span class="text-secondary"><a href="https://github.com/BlueAndi/esp-rgb-led-matrix/blob/master/LICENSE">MIT License</a></span>
-=======
-                <span class="text-muted">(C) 2019 - 2023 Andreas Merkle (web@blue-andi.de)</span><br />
-                <span class="text-muted"><a href="https://github.com/BlueAndi/Pixelix/blob/master/LICENSE">MIT License</a></span>
->>>>>>> 63dc4323
-            </div>
-        </footer>
-
-        <!-- jQuery, and Bootstrap JS bundle -->
-        <script type="text/javascript" src="/js/jquery-3.7.1.slim.min.js"></script>
-        <script type="text/javascript" src="/js/bootstrap.bundle.min.js"></script>
-        <!-- Pixelix websocket library -->
-        <script type="text/javascript" src="/js/ws.js"></script>
-        <script type="text/javascript" src="https://cdnjs.cloudflare.com/polyfill/v3/polyfill.js"></script>
-        <!-- Pixelix menu -->
-        <script type="text/javascript" src="/js/menu.js"></script>
-        <script type="text/javascript" src="/js/pluginsSubMenu.js"></script>
-        <!-- Pixelix utilities -->
-        <script type="text/javascript" src="/js/dialog.js"></script>
-
-        <!-- Custom javascript -->
-        <script>
-            var wsClient                = new pixelix.ws.Client();
-            var maxLogs                 = 40;   /* Max. number of stored log messages. */
-            var isPageUnload            = false;
-            var isLoggingEnabled        = false;
-            var isMeasurementEnabled    = false;
-            var filter                  = ["FATAL", "ERROR", "WARNING", "INFO", "DEBUG", "TRACE"];
-            var isIperfAvailable        = false;
-
-            function toggleLogLevel(logLevel) {
-                var index = filter.indexOf(logLevel);
-
-                if (0 > index) {
-                    filter.push(logLevel);
-                } else {
-                    filter.splice(index, 1);
-                }
-            }
-
-            function clearLog() {
-                $("#loggingOutput > tbody").empty();
-            }
-
-            /* If websocket connection is unexpectedly closed, alert the user. */
-            function wsOnClosed() {
-                disableUI();
-
-                if (false === isPageUnload) {
-                    dialog.showError("<p>Websocket connection closed.</p>");
-                }
-            }
-
-            function logLevel2Color(logLevel) {
-                var color = "";
-
-                switch(logLevel)
-                {
-                case 0:
-                    color = "#FF0000";
-                    break;
-
-                case 1:
-                    color = "#FF8000";
-                    break;
-
-                case 2:
-                    color = "#FFFF00";
-                    break;
-
-                case 3:
-                    color = "#0EFF00"
-                    break;
-
-                case 4:
-                    color = "#00FFEB";
-                    break;
-
-                case 5:
-                    color = "#0004FF";
-                    break;
-
-                default:
-                    color = "#0EFF00";
-                    break;
-                }
-
-                return color;
-            };
-
-            /* Handle every websocket event. */
-            function wsOnEvent(evt) {
-                var logLevel        = pixelix.ws.getLogLevelStr(evt.level);
-                var index           = filter.indexOf(logLevel);
-                var $row            = $("<tr>");
-                var $colTimestamp   = $("<td>").text(evt.timestamp);
-                var $logLevelText   = $("<span>").text(pixelix.ws.getLogLevelStr(evt.level)).css("color", logLevel2Color(evt.level))
-                var $colLogLevel    = $("<td>").append($logLevelText);
-                var $colFilename    = $("<td>").text(evt.filename);
-                var $colLine        = $("<td>").text(evt.line);
-                var $colText        = $("<td>").text(evt.text);
-                var rowCount        = $("#loggingOutput > tbody tr").length;
-
-                if (0 <= index) {
-
-                    if (maxLogs < rowCount) {
-                        $("#loggingOutput > tbody > tr:last-child").remove();
-                    }
-
-                    $($row).append($colTimestamp)
-                        .append($colLogLevel)
-                        .append($colFilename)
-                        .append($colLine)
-                        .append($colText);
-
-                    $("#loggingOutput > tbody").prepend($row);
-                }
-            }
-
-            /* Disable all UI elements. */
-            function disableUI() {
-                $("main :button").prop("disabled", true);
-            }
-
-            /* Enable all UI elements. */
-            function enableUI() {
-                $("main :button").prop("disabled", false);
-
-                if (false == isIperfAvailable) {
-                    $("#buttonMeasurement").prop("disabled", true);
-                }
-            }
-
-            /* Toggle logging */
-            function toggleLogging() {
-                disableUI();
-
-                wsClient.setLog({
-                    enable: (false === isLoggingEnabled) ? true : false
-                }).then(function(rsp) {
-                    isLoggingEnabled = rsp.isEnabled;
-
-                    if (false == rsp.isEnabled) {
-                        $("#buttonLog").text("Start");
-                    } else {
-                        $("#buttonLog").text("Stop");
-                    }
-                }).catch(function(err) {
-                    if ("undefined" !== typeof err) {
-                        console.error(err);
-                    }
-                }).finally(function() {
-                    enableUI();
-                });
-            }
-
-            /* Reset device */
-            function reset() {
-                disableUI();
-
-                wsClient.reset().then(function(rsp) {
-                    return dialog.showInfo("<p>Ok.</p>");
-                }).catch(function(err) {
-                    return dialog.showError("<p>Error: " + err + "</p>");
-                });
-            }
-
-            /* Toggle measurement */
-            function toggleMeasurement() {
-                disableUI();
-
-                wsClient.setIperf({
-                    enable: (false === isMeasurementEnabled) ? true : false
-                }).then(function(rsp) {
-                    isMeasurementEnabled = rsp.isEnabled;
-
-                    if (false == rsp.isEnabled) {
-                        $("#buttonMeasurement").text("Start");
-                    } else {
-                        $("#buttonMeasurement").text("Stop");
-                    }
-
-                    return dialog.showInfo("<p>Ok.</p>");
-                }).catch(function(err) {
-                    if ("undefined" !== typeof err) {
-                        console.error(err);
-                    }
-                    return dialog.showError("<p>Error.</p>");
-                }).finally(function() {
-                    enableUI();
-                });
-            }
-
-            /* Execute after page is ready. */
-            $(document).ready(function() {
-                menu.addSubMenu(menu.data, "Plugins", pluginSubMenu);
-                menu.create("menu", menu.data);
-
-                $("#buttonInfo").click(function(e) {
-                    e.preventDefault();
-                    $(this).toggleClass("active");
-                    toggleLogLevel($(this).text());
-                });
-
-                $("#buttonWarning").click(function(e) {
-                    e.preventDefault();
-                    $(this).toggleClass("active");
-                    toggleLogLevel($(this).text());
-                });
-
-                $("#buttonError").click(function(e) {
-                    e.preventDefault();
-                    $(this).toggleClass("active");
-                    toggleLogLevel($(this).text());
-                });
-
-                $("#buttonFatal").click(function(e) {
-                    e.preventDefault();
-                    $(this).toggleClass("active");
-                    toggleLogLevel($(this).text());
-                });
-
-                $("#buttonDebug").click(function(e) {
-                    e.preventDefault();
-                    $(this).toggleClass("active");
-                    toggleLogLevel($(this).text());
-                });
-
-                $("#buttonTrace").click(function(e) {
-                    e.preventDefault();
-                    $(this).toggleClass("active");
-                    toggleLogLevel($(this).text());
-                });
-
-                /* Connect to pixelix */
-                wsClient.connect({
-                    protocol: "~WS_PROTOCOL~",
-                    hostname: location.hostname,
-                    port: parseInt("~WS_PORT~"),
-                    endpoint: "~WS_ENDPOINT~",
-                    onClosed: wsOnClosed,
-                    onEvent: wsOnEvent
-                }).then(function() {
-                    /* Get current log status */
-                    return wsClient.getLog();
-                }).then(function(rsp) {
-                    isLoggingEnabled = rsp.isEnabled;
-
-                    /* Update logging button text, depended on status. */
-                    if (false === rsp.isEnabled) {
-                        $("#buttonLog").text("Start");
-                    } else {
-                        $("#buttonLog").text("Stop");
-                    }
-
-                    /* Enable GUI elements, except measurement button. */
-                    enableUI();
-
-                    /* Get current iperf status */
-                    return wsClient.getIperf();
-                }).then(function(rsp) {
-                    isMeasurementEnabled = rsp.isEnabled;
-
-                    /* Update iperf button text, depended on status. */
-                    if (false === rsp.isEnabled) {
-                        $("#buttonMeasurement").text("Start");
-                    } else {
-                        $("#buttonMeasurement").text("Stop");
-                    }
-
-                    /* Enable measurement button too. */
-                    isIperfAvailable = true;
-                    enableUI();
-
-                }).catch(function(err) {
-                    if ("undefined" !== typeof err) {
-                        console.error(err);
-                    }
-                });
-
-            });
-
-            /* If the page is left, there shall be no message shown regarding
-             * unexpected websocket lost.
-             */
-            $(window).bind("beforeunload", function() {
-                isPageUnload = true;
-
-                if (null !== wsClient) {
-                    wsClient.disconnect();
-                }
-            });
-        </script>
-    </body>
+<!doctype html>
+<html lang="en" data-bs-theme="dark">
+    <head>
+        <meta charset="utf-8" />
+        <meta name="viewport" content="width=device-width, initial-scale=1, shrink-to-fit=no" />
+
+        <!-- Styles -->
+        <link rel="stylesheet" type="text/css" href="/style/bootstrap.min.css" />
+        <link rel="stylesheet" type="text/css" href="/style/sticky-footer-navbar.css" />
+        <link rel="stylesheet" type="text/css" href="/style/style.css" />
+        <link rel="stylesheet" type="text/css" href="/style/btn-custom.css" />
+
+        <title>PIXELIX</title>
+        <link rel="shortcut icon" type="image/png" href="/favicon.png" />
+    </head>
+    <body class="d-flex flex-column h-100">
+        <header>
+            <!-- Fixed navbar -->
+            <nav class="navbar navbar-expand-md navbar-dark fixed-top bg-dark">
+                <a class="navbar-brand" href="/index.html">
+                    <img src="/images/LogoSmall.png" alt="PIXELIX" />
+                </a>
+                <button class="navbar-toggler" type="button" data-bs-toggle="collapse" data-bs-target="#navbarCollapse" aria-controls="navbarCollapse" aria-expanded="false" aria-label="Toggle navigation">
+                    <span class="navbar-toggler-icon"></span>
+                </button>
+                <div class="collapse navbar-collapse" id="navbarCollapse">
+                    <ul class="navbar-nav mr-auto" id="menu">
+                    </ul>
+                </div>
+            </nav>
+        </header>
+
+        <!-- Begin page content -->
+        <main role="main" class="flex-shrink-0">
+            <!-- Dialog -->
+            <div class="modal fade" id="modalDialog" tabindex="-1" aria-labelledby="modalTitle" aria-hidden="true" data-bs-keyboard="false" data-bs-backdrop="static">
+                <div class="modal-dialog">
+                    <div class="modal-content">
+                        <div class="modal-header" id="dialogHeader">
+                            <h5 class="modal-title" id="dialogTitle"></h5>
+                        </div>
+                        <div class="modal-body" id="dialogBody">
+                        </div>
+                        <div class="modal-footer" id="dialogFooter">
+                        </div>
+                    </div>
+                </div>
+            </div>
+            <!-- Main view -->
+            <div class="container">
+                <h1 class="mt-5">Debug</h1>
+                <ul class="nav nav-tabs" role="tablist">
+                    <li class="nav-item" role="presentation"><a class="nav-link active" id="logging-tab" data-bs-toggle="tab" role="tab" href="#logging"  aria-controls="logging" aria-selected="true">Logging</a></li>
+                    <li class="nav-item" role="presentation"><a class="nav-link" id="measurement-tab" data-bs-toggle="tab" role="tab" href="#measurement" aria-controls="measurement" aria-selected="false">Measurement</a></li>
+                    <li class="nav-item" role="presentation"><a class="nav-link" id="reset-tab" data-bs-toggle="tab" role="tab" href="#reset" aria-controls="reset" aria-selected="false">Reset</a></li>
+                </ul>
+                <div class="tab-content" id="myTabContent">
+                    <div class="tab-pane fade show active" id="logging" role="tabpanel" aria-labelledby="logging-tab">
+                        <br />
+                        <div class="btn-toolbar" role="toolbar" aria-label="Log Toolbar">
+                            <div class="btn-group mr-2" role="group" aria-label="Log Control">
+                                <button class="btn btn-light" id="buttonLog" type="button" onclick="toggleLogging();" disabled>Start</button>
+                                <button class="btn btn-light" type="button" onclick="clearLog();" disabled>Clear</button>
+                            </div>
+                            <div class="btn-group mr-2" role="group" aria-label="Log Levels">
+                                <button type="button" class="btn btn-outline-log-level-info" id="buttonInfo" aria-pressed="true">INFO</button>
+                                <button type="button" class="btn btn-outline-log-level-warning" id="buttonWarning" aria-pressed="true">WARNING</button>
+                                <button type="button" class="btn btn-outline-log-level-error" id="buttonError" aria-pressed="true">ERROR</button>
+                                <button type="button" class="btn btn-outline-log-level-fatal" id="buttonFatal" aria-pressed="true">FATAL</button>
+                                <button type="button" class="btn btn-outline-log-level-debug" id="buttonDebug" aria-pressed="true">DEBUG</button>
+                                <button type="button" class="btn btn-outline-log-level-trace" id="buttonTrace" aria-pressed="true">TRACE</button>
+                            </div>
+                        </div>
+                        <p>Note, only the last 40 messages are shown.</p>
+                        <p>The latest message is on top.</p>
+                        <div class="table-responsive">
+                            <table class="table table-striped" id="loggingOutput">
+                                <thead class="thead-light">
+                                    <tr>
+                                        <th scope="col">Timestamp</th>
+                                        <th scope="col">Level</th>
+                                        <th scope="col">Filename</th>
+                                        <th scope="col">Line</th>
+                                        <th scope="col">Text</th>
+                                    </tr>
+                                </thead>
+                                <tbody class="text-light">
+                                </tbody>
+                            </table>
+                        </div>
+                    </div>
+                    <div class="tab-pane fade" id="measurement" role="tabpanel" aria-labelledby="measurement-tab">
+                        <p>Measure the performance with iperf.</p>
+                        <p>Start/Stop the iperf server:</p>
+                        <p>
+                            <button class="btn btn-light" id="buttonMeasurement" type="button" onclick="toggleMeasurement();" disabled>Start</button>
+                        </p>
+                    </div>
+                    <div class="tab-pane fade" id="reset" role="tabpanel" aria-labelledby="reset-tab">
+                        <p>Reset the system now: </p>
+                        <p><button class="btn btn-light" type="button" onclick="reset();" disabled>Reset</button></p>
+                    </div>
+                </div>
+            </div>
+        </main>
+
+        <!-- Footer -->
+        <footer class="footer mt-auto py-3">
+            <div class="container">
+                <hr />
+                <span class="text-secondary">(C) 2019 - 2024 Andreas Merkle (web@blue-andi.de)</span><br />
+                <span class="text-secondary"><a href="https://github.com/BlueAndi/Pixelix/blob/master/LICENSE">MIT License</a></span>
+            </div>
+        </footer>
+
+        <!-- jQuery, and Bootstrap JS bundle -->
+        <script type="text/javascript" src="/js/jquery-3.7.1.slim.min.js"></script>
+        <script type="text/javascript" src="/js/bootstrap.bundle.min.js"></script>
+        <!-- Pixelix websocket library -->
+        <script type="text/javascript" src="/js/ws.js"></script>
+        <script type="text/javascript" src="https://cdnjs.cloudflare.com/polyfill/v3/polyfill.js"></script>
+        <!-- Pixelix menu -->
+        <script type="text/javascript" src="/js/menu.js"></script>
+        <script type="text/javascript" src="/js/pluginsSubMenu.js"></script>
+        <!-- Pixelix utilities -->
+        <script type="text/javascript" src="/js/dialog.js"></script>
+
+        <!-- Custom javascript -->
+        <script>
+            var wsClient                = new pixelix.ws.Client();
+            var maxLogs                 = 40;   /* Max. number of stored log messages. */
+            var isPageUnload            = false;
+            var isLoggingEnabled        = false;
+            var isMeasurementEnabled    = false;
+            var filter                  = ["FATAL", "ERROR", "WARNING", "INFO", "DEBUG", "TRACE"];
+            var isIperfAvailable        = false;
+
+            function toggleLogLevel(logLevel) {
+                var index = filter.indexOf(logLevel);
+
+                if (0 > index) {
+                    filter.push(logLevel);
+                } else {
+                    filter.splice(index, 1);
+                }
+            }
+
+            function clearLog() {
+                $("#loggingOutput > tbody").empty();
+            }
+
+            /* If websocket connection is unexpectedly closed, alert the user. */
+            function wsOnClosed() {
+                disableUI();
+
+                if (false === isPageUnload) {
+                    dialog.showError("<p>Websocket connection closed.</p>");
+                }
+            }
+
+            function logLevel2Color(logLevel) {
+                var color = "";
+
+                switch(logLevel)
+                {
+                case 0:
+                    color = "#FF0000";
+                    break;
+
+                case 1:
+                    color = "#FF8000";
+                    break;
+
+                case 2:
+                    color = "#FFFF00";
+                    break;
+
+                case 3:
+                    color = "#0EFF00"
+                    break;
+
+                case 4:
+                    color = "#00FFEB";
+                    break;
+
+                case 5:
+                    color = "#0004FF";
+                    break;
+
+                default:
+                    color = "#0EFF00";
+                    break;
+                }
+
+                return color;
+            };
+
+            /* Handle every websocket event. */
+            function wsOnEvent(evt) {
+                var logLevel        = pixelix.ws.getLogLevelStr(evt.level);
+                var index           = filter.indexOf(logLevel);
+                var $row            = $("<tr>");
+                var $colTimestamp   = $("<td>").text(evt.timestamp);
+                var $logLevelText   = $("<span>").text(pixelix.ws.getLogLevelStr(evt.level)).css("color", logLevel2Color(evt.level))
+                var $colLogLevel    = $("<td>").append($logLevelText);
+                var $colFilename    = $("<td>").text(evt.filename);
+                var $colLine        = $("<td>").text(evt.line);
+                var $colText        = $("<td>").text(evt.text);
+                var rowCount        = $("#loggingOutput > tbody tr").length;
+
+                if (0 <= index) {
+
+                    if (maxLogs < rowCount) {
+                        $("#loggingOutput > tbody > tr:last-child").remove();
+                    }
+
+                    $($row).append($colTimestamp)
+                        .append($colLogLevel)
+                        .append($colFilename)
+                        .append($colLine)
+                        .append($colText);
+
+                    $("#loggingOutput > tbody").prepend($row);
+                }
+            }
+
+            /* Disable all UI elements. */
+            function disableUI() {
+                $("main :button").prop("disabled", true);
+            }
+
+            /* Enable all UI elements. */
+            function enableUI() {
+                $("main :button").prop("disabled", false);
+
+                if (false == isIperfAvailable) {
+                    $("#buttonMeasurement").prop("disabled", true);
+                }
+            }
+
+            /* Toggle logging */
+            function toggleLogging() {
+                disableUI();
+
+                wsClient.setLog({
+                    enable: (false === isLoggingEnabled) ? true : false
+                }).then(function(rsp) {
+                    isLoggingEnabled = rsp.isEnabled;
+
+                    if (false == rsp.isEnabled) {
+                        $("#buttonLog").text("Start");
+                    } else {
+                        $("#buttonLog").text("Stop");
+                    }
+                }).catch(function(err) {
+                    if ("undefined" !== typeof err) {
+                        console.error(err);
+                    }
+                }).finally(function() {
+                    enableUI();
+                });
+            }
+
+            /* Reset device */
+            function reset() {
+                disableUI();
+
+                wsClient.reset().then(function(rsp) {
+                    return dialog.showInfo("<p>Ok.</p>");
+                }).catch(function(err) {
+                    return dialog.showError("<p>Error: " + err + "</p>");
+                });
+            }
+
+            /* Toggle measurement */
+            function toggleMeasurement() {
+                disableUI();
+
+                wsClient.setIperf({
+                    enable: (false === isMeasurementEnabled) ? true : false
+                }).then(function(rsp) {
+                    isMeasurementEnabled = rsp.isEnabled;
+
+                    if (false == rsp.isEnabled) {
+                        $("#buttonMeasurement").text("Start");
+                    } else {
+                        $("#buttonMeasurement").text("Stop");
+                    }
+
+                    return dialog.showInfo("<p>Ok.</p>");
+                }).catch(function(err) {
+                    if ("undefined" !== typeof err) {
+                        console.error(err);
+                    }
+                    return dialog.showError("<p>Error.</p>");
+                }).finally(function() {
+                    enableUI();
+                });
+            }
+
+            /* Execute after page is ready. */
+            $(document).ready(function() {
+                menu.addSubMenu(menu.data, "Plugins", pluginSubMenu);
+                menu.create("menu", menu.data);
+
+                $("#buttonInfo").click(function(e) {
+                    e.preventDefault();
+                    $(this).toggleClass("active");
+                    toggleLogLevel($(this).text());
+                });
+
+                $("#buttonWarning").click(function(e) {
+                    e.preventDefault();
+                    $(this).toggleClass("active");
+                    toggleLogLevel($(this).text());
+                });
+
+                $("#buttonError").click(function(e) {
+                    e.preventDefault();
+                    $(this).toggleClass("active");
+                    toggleLogLevel($(this).text());
+                });
+
+                $("#buttonFatal").click(function(e) {
+                    e.preventDefault();
+                    $(this).toggleClass("active");
+                    toggleLogLevel($(this).text());
+                });
+
+                $("#buttonDebug").click(function(e) {
+                    e.preventDefault();
+                    $(this).toggleClass("active");
+                    toggleLogLevel($(this).text());
+                });
+
+                $("#buttonTrace").click(function(e) {
+                    e.preventDefault();
+                    $(this).toggleClass("active");
+                    toggleLogLevel($(this).text());
+                });
+
+                /* Connect to pixelix */
+                wsClient.connect({
+                    protocol: "~WS_PROTOCOL~",
+                    hostname: location.hostname,
+                    port: parseInt("~WS_PORT~"),
+                    endpoint: "~WS_ENDPOINT~",
+                    onClosed: wsOnClosed,
+                    onEvent: wsOnEvent
+                }).then(function() {
+                    /* Get current log status */
+                    return wsClient.getLog();
+                }).then(function(rsp) {
+                    isLoggingEnabled = rsp.isEnabled;
+
+                    /* Update logging button text, depended on status. */
+                    if (false === rsp.isEnabled) {
+                        $("#buttonLog").text("Start");
+                    } else {
+                        $("#buttonLog").text("Stop");
+                    }
+
+                    /* Enable GUI elements, except measurement button. */
+                    enableUI();
+
+                    /* Get current iperf status */
+                    return wsClient.getIperf();
+                }).then(function(rsp) {
+                    isMeasurementEnabled = rsp.isEnabled;
+
+                    /* Update iperf button text, depended on status. */
+                    if (false === rsp.isEnabled) {
+                        $("#buttonMeasurement").text("Start");
+                    } else {
+                        $("#buttonMeasurement").text("Stop");
+                    }
+
+                    /* Enable measurement button too. */
+                    isIperfAvailable = true;
+                    enableUI();
+
+                }).catch(function(err) {
+                    if ("undefined" !== typeof err) {
+                        console.error(err);
+                    }
+                });
+
+            });
+
+            /* If the page is left, there shall be no message shown regarding
+             * unexpected websocket lost.
+             */
+            $(window).bind("beforeunload", function() {
+                isPageUnload = true;
+
+                if (null !== wsClient) {
+                    wsClient.disconnect();
+                }
+            });
+        </script>
+    </body>
 </html>