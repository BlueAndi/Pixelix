<!doctype html>
<html lang="en" data-bs-theme="dark">
    <head>
        <meta charset="utf-8" />
        <meta name="viewport" content="width=device-width, initial-scale=1, shrink-to-fit=no" />

        <!-- Styles -->
        <link rel="stylesheet" type="text/css" href="/style/bootstrap.min.css" />
        <link rel="stylesheet" type="text/css" href="/style/sticky-footer-navbar.css" />
        <link rel="stylesheet" type="text/css" href="/style/style.css" />
        <link rel="stylesheet" type="text/css" href="/style/tree.css" />

        <title>PIXELIX</title>
        <link rel="shortcut icon" type="image/png" href="/favicon.png" />
    </head>
    <body class="d-flex flex-column h-100">
        <header>
            <!-- Fixed navbar -->
            <nav class="navbar navbar-expand-md navbar-dark navbar-fixed-top bg-dark">
                <a class="navbar-brand" href="/index.html">
                    <img src="/images/LogoSmall.png" alt="PIXELIX" />
                </a>
                <button class="navbar-toggler" type="button" data-bs-toggle="collapse" data-bs-target="#navbarCollapse" aria-controls="navbarCollapse" aria-expanded="false" aria-label="Toggle navigation">
                    <span class="navbar-toggler-icon"></span>
                </button>
                <div class="collapse navbar-collapse" id="navbarCollapse">
                    <ul class="navbar-nav mr-auto" id="menu">
                    </ul>
                </div>
            </nav>
        </header>

        <!-- Begin page content -->
        <main role="main" class="flex-shrink-0">
            <!-- Dialog -->
            <div class="modal fade" id="modalDialog" tabindex="-1" aria-labelledby="modalTitle" aria-hidden="true" data-bs-keyboard="false" data-bs-backdrop="static">
                <div class="modal-dialog">
                    <div class="modal-content">
                        <div class="modal-header" id="dialogHeader">
                            <h5 class="modal-title" id="dialogTitle"></h5>
                        </div>
                        <div class="modal-body" id="dialogBody">
                        </div>
                        <div class="modal-footer" id="dialogFooter">
                        </div>
                    </div>
                </div>
            </div>
            <!-- Main view -->
            <div class="container-fluid">
                <div class="row">
                    <div class="col-12">
                        <h1 class="mt-1">File Editor</h1>
                    </div>
                </div>
                <div class="row">
                    <div class="col-3">
                        <p>Use STRG + s to save a modified file.</p>
                    </div>
                    <div class="col-9">
                        <div class="input-group">
                            <input type="file" class="form-control" id="uploadFile">
                            <button class="btn btn-light" type="button" onclick="upload();">Upload</button>
                        </div>
                        <div class="input-group">
                            <span class="input-group-text">Upload destination directory:</span>
                            <input type="text" class="form-control" id="directory" value="/configuration" size="40" />
                        </div>
                    </div>
                </div>
                <div class="row">
                    <div class="col-3">
                    </div>
                    <div class="col-9">
                        <p></p>
                    </div>
                </div>
                <div class="row">
                    <div class="col-3">
                    </div>
                    <div class="col-9">
                        <h4 id="fileName" class="text-secondary"></h4>
                    </div>
                </div>
                <div class="row">
                    <div class="col-3">
                        <h2>Files</h2>
                        <ul class="nav nav-pills flex-column" id="fileTree"></ul>
                    </div>
                    <div class="col-9" style="position: relative;">
                        <div class="collapse show" id="editor"></div>
                        <div class="collapse" id="preview"></div>
                    </div>
                </div>
            </div>
        </main>

        <!-- Footer -->
        <footer class="footer mt-auto py-3">
            <div class="container">
                <hr />
<<<<<<< HEAD
                <span class="text-secondary">(C) 2019 - 2024 Andreas Merkle (web@blue-andi.de)</span><br />
                <span class="text-secondary"><a href="https://github.com/BlueAndi/esp-rgb-led-matrix/blob/master/LICENSE">MIT License</a></span>
=======
                <span class="text-muted">(C) 2019 - 2023 Andreas Merkle (web@blue-andi.de)</span><br />
                <span class="text-muted"><a href="https://github.com/BlueAndi/Pixelix/blob/master/LICENSE">MIT License</a></span>
>>>>>>> 63dc4323
            </div>
        </footer>

        <!-- jQuery, and Bootstrap JS bundle -->
        <script type="text/javascript" src="/js/jquery-3.7.1.slim.min.js"></script>
        <script type="text/javascript" src="/js/bootstrap.bundle.min.js"></script>
        <!-- Pixelix menu -->
        <script type="text/javascript" src="/js/menu.js"></script>
        <script type="text/javascript" src="/js/pluginsSubMenu.js"></script>
        <!-- Pixelix utilities -->
        <script type="text/javascript" src="/js/utils.js"></script>
        <script type="text/javascript" src="/js/dialog.js"></script>
        <!-- Pixelix REST API -->
        <script type="text/javascript" src="/js/rest.js"></script>
        <!-- The high performance code editor Ace. -->
        <script type="text/javascript" src="https://cdnjs.cloudflare.com/ajax/libs/ace/1.35.4/ace.min.js" referrerpolicy="origin"></script>

        <!-- Custom javascript -->
        <script>
            var editor      = null;
            var loadedFile  = "";
            var restClient  = new pixelix.rest.Client();
            var supportedFileTypes = [{
                name: "bmp",
                lang: null,
                type: "image"
            }, {
                name: "css",
                lang: "css",
                type: "text"
            }, {
                name: "gif",
                lang: null,
                type: "image"
            }, {
                name: "htm",
                lang: "html",
                type: "text"
            }, {
                name: "html",
                lang: "html",
                type: "text"
            }, {
                name: "jpg",
                lang: null,
                type: "image"
            }, {
                name: "js",
                lang: "javascript",
                type: "text"
            }, {
                name: "json",
                lang: "json",
                type: "text"
            }, {
                name: "png",
                lang: null,
                type: "image"
            }, {
                name: "txt",
                lang: "plain_text",
                type: "text"
            }, {
                name: "xml",
                lang: "xml",
                type: "text"
            }];

            function createFileInTree(fileInfo, seqNo) {
                var fileTypeInfo    = getFileTypeInfo(fileInfo.name);
                var itemId          = "file" + seqNo;
                var $itemFile       = $("<li>");
                var $actions        = $("<div>")
                                    .attr("class", "dropdown-menu");
                var $actionSize     = $("<a>")
                                    .attr("class", "dropdown-item disabled")
                                    .attr("href", "#")
                                    .attr("tabindex", "-1")
                                    .attr("aria-disabled", "true")
                                    .text((fileInfo.size / 1024).toFixed(2) + " kByte");
                var $actionDownload = $("<a>")
                                    .attr("class", "dropdown-item")
                                    .attr("href", fileInfo.name)
                                    .attr("download", true)
                                    .text("Download");
                var $actionEdit     = $("<a>")
                                    .attr("class", "dropdown-item")
                                    .attr("href", "#")
                                    .attr("onclick", "editFile(\"" + itemId + "\")")
                                    .text("Edit");
                var $actionPreview  = $("<a>")
                                    .attr("class", "dropdown-item")
                                    .attr("href", "#")
                                    .attr("onclick", "previewFile(\"" + itemId + "\")")
                                    .text("Preview");
                var $actionRemove   = $("<a>")
                                    .attr("class", "dropdown-item")
                                    .attr("href", "#")
                                    .attr("onclick", "removeFile(\"" + itemId + "\")")
                                    .text("Remove");
                var $itemButton     = $("<a>")
                                    .attr("href", "#")
                                    .attr("role", "button")
                                    .attr("class", "nav-link dropdown-toggle")
                                    .attr("id", itemId)
                                    .attr("data-bs-toggle", "dropdown")
                                    .attr("aria-haspopup", "true")
                                    .attr("aria-expanded", "false")
                                    .text(fileInfo.name);

                $($actions).append($actionSize);
                $($actions).append($actionDownload);

                if (null !== fileTypeInfo) {
                    if ("text" === fileTypeInfo.type) {
                        $($actions).append($actionEdit);
                    } else if ("image" === fileTypeInfo.type) {
                        $($actions).append($actionPreview);
                    }
                }

                $($actions).append($actionRemove);
                $($itemFile).append($itemButton).append($actions);

                return $itemFile;
            }

            function createDirectoryInTree(directoryInfo, meta = null) {
                var idx         = 0;
                var $dirName    = $("<li>").text(directoryInfo.name);
                var $itemDir    = $("<ul>");

                $($dirName).append($itemDir);

                if (null === meta) {
                    meta = {
                        seqNo: 0
                    };
                }

                for(idx = 0; idx < directoryInfo.listing.length; ++idx) {

                    if (directoryInfo.listing[idx].type === "dir") {
                        $($itemDir).append(createDirectoryInTree(directoryInfo.listing[idx], meta))
                    } else {
                        $($itemDir).append(createFileInTree(directoryInfo.listing[idx], meta.seqNo))
                        ++meta.seqNo
                    }
                }

                return $dirName;
            }

            function listAllFiles(id) {
                return restClient.listAllFilesRecursive("/").then(function(items) {
                    var $menu = $("#" + id);
                    var $root = createDirectoryInTree(items).children().appendTo($menu);

                    $("#" + id).treed();

                    return Promise.resolve();

                }).catch(function(rsp) {
                    var alertMsg = "";

                    if (typeof rsp === "string") {
                        alertMsg = rsp;
                    } else {
                        alertMsg = rsp.error.msg;
                    }

                    return dialog.showError("<p>" + alertMsg + "</p>").then(function() {
                        return Promise.reject();
                    });
                });
            }

            function editFile(id) {
                var filename = $("#" + id).text();

                loadedFile = filename;
                editor.setValue("");
                setEditorMode(filename);
                $("#editor").collapse("show");
                $("#preview").collapse("hide");
                $("#fileName").text(loadedFile);

                return dialog.show("Loading file", "<p>Please wait, its loading.</p>")
                .then(function() {
                    return restClient.readFile(filename);
                })
                .then(function(rsp) {
                    /* Fill content in, remove selection and
                     * move cursor to the begin.
                     */
                    editor.setValue(rsp, -1);

                    return dialog.hide();
                }).catch(function(rsp) {
                    var errorMsg = rsp.error.msg;

                    return dialog.showError("<p>" + errorMsg + "</p>").then(function() {
                        return Promise.reject();
                    });
                });
            }

            function previewFile(id) {
                var filename    = $("#" + id).text();
                var $image      = $("<img>")
                                    .attr("src", filename)
                                    .attr("alt", filename);

                loadedFile = "";
                editor.setValue("");

                $("#preview").empty();
                $("#preview").append($image);
                $("#editor").collapse("hide");
                $("#preview").collapse("show");
            }

            function removeFile(id) {
                var filename = $("#" + id).text();

                return restClient.removeFile(filename).then(function(rsp) {

                    if (loadedFile === filename) {
                        loadedFile = "";
                        editor.setValue("");
                    }
                    $("#" + id).parent().remove();

                    return dialog.showInfo("<p>File " + filename + " removed.</p>");

                }).catch(function(rsp) {
                    return dialog.showError("<p>" + rsp.error.msg + "</p>");
                });
            }

            function getFileTypeInfo(filename) {
                var info    = null;
                var index   = 0;

                while((supportedFileTypes.length > index) && (null === info)) {
                    if (true === filename.endsWith("." + supportedFileTypes[index].name))
                    {
                        info = supportedFileTypes[index];
                    }
                    ++index;
                }

                return info;
            }

            function setEditorMode(filename) {
                var prefix          = "ace/mode/";
                var mode            = prefix + "plain_text";
                var fileTypeInfo    = getFileTypeInfo(filename);

                if ((null !== fileTypeInfo) &&
                    (null !== fileTypeInfo.lang))
                {
                    mode = prefix + fileTypeInfo.lang;
                }

                editor.getSession().setMode(mode);
            }

            function upload() {
                var fileCnt             = document.getElementById("uploadFile").files.length;
                var dstDirectoryName    = $("#directory").val();
                var file                = null;
                var fullPath            = "";

                if (fileCnt === 1)
                {
                    file        = document.getElementById("uploadFile").files[0];
                    fullPath    = dstDirectoryName + "/" + file.name;

                    return restClient.writeFile(fullPath, file, "application/octet-stream").then(function(rsp) {
                        return dialog.showInfo("<p>File " + file.name + " uploaded.</p>")
                    }).catch(function(rsp) {
                        return dialog.showError("<p>" + rsp.error.msg + "</p>");
                    });
                }
            }

            $(document).ready(function() {
                menu.addSubMenu(menu.data, "Plugins", pluginSubMenu);
                menu.create("menu", menu.data);

                $("#uploadFile").on("change", function() {
                    var fileName = $(this).val().split("\\").pop();
                    $(this).next(".custom-file-label").addClass("selected").html(fileName);
                });

                $.fn.extend({
                    treed: function (o) {

                        //initialize each of the top levels
                        var tree = $(this);
                        tree.addClass("tree");
                        tree.find('li').has("ul").each(function () {
                            var branch = $(this); //li with children ul
                            branch.prepend("<i><svg class=\"rotate270 bg-white\" xmlns=\"http://www.w3.org/2000/svg\" width=\"13\" height=\"10\" viewBox=\"0 0 13 10\"><polygon points=\"2 1, 12 1, 7 9\"></polygon></svg></i>");
                            branch.addClass('branch');
                            branch.on('click', function (e) {
                                if (this == e.target) {
                                    var icon = $(this).children("i:first").children("svg:first");
                                    icon.toggleClass("rotate270");
                                    $(this).children().not("i").children().toggle();
                                }
                            });
                            branch.children().not("i").children().toggle();
                        });

                        //fire event from the dynamically added icon
                        tree.find('.branch .indicator').each(function(){
                            $(this).on('click', function () {
                                $(this).closest('li').click();
                            });
                        });

                        //fire event to open branch if the li contains an anchor instead of text
                        tree.find('.branch>a').each(function () {
                            $(this).on('click', function (e) {
                                $(this).closest('li').click();
                                e.preventDefault();
                            });
                        });

                        //fire event to open branch if the li contains a button instead of text
                        tree.find('.branch>button').each(function () {
                            $(this).on('click', function (e) {
                                $(this).closest('li').click();
                                e.preventDefault();
                            });
                        });
                    }
                });

                ace.config.set("basePath", "https://cdnjs.cloudflare.com/ajax/libs/ace/1.22.1");
                editor = ace.edit("editor");
                editor.setTheme("ace/theme/textmate");
                editor.session.setUseSoftTabs(true);
                editor.session.setTabSize(4);
                editor.setShowPrintMargin(false);
                editor.setHighlightActiveLine(true);
                editor.setAutoScrollEditorIntoView(true);
                editor.setOptions({maxLines: Infinity});
                editor.commands.addCommand({
                    name: "saveCommand",
                    bindKey: {
                        win: "Ctrl-S",
                        mac: "Command-S"
                    },
                    exec: function(editor) {
                        dialog.show("Saving file", "<p>Please wait, its saving.</p>")
                        .then(restClient.writeFile(loadedFile, editor.getValue(), "text/plain"))
                        .finally(function() {
                            dialog.hide();
                        });
                    },
                    readOnly: false
                });
                editor.commands.addCommand({
                    name: "undoCommand",
                    bindKey: {win: "Ctrl-Z",  mac: "Command-Z"},
                    exec: function(editor) {
                        editor.getSession().getUndoManager().undo(false);
                    },
                    readOnly: false
                });
                editor.commands.addCommand({
                    name: "redoCommand",
                    bindKey: {win: "Ctrl-Shift-Z",  mac: "Command-Shift-Z"},
                    exec: function(editor) {
                        editor.getSession().getUndoManager().redo(false);
                    },
                    readOnly: false
                });

                dialog.show("Loading ...", "<p>Please wait, file informations are loading.</p>")
                .then(function() {
                    return listAllFiles("fileTree");
                })
                .finally(function() {
                    dialog.hide();
                });
            });
        </script>
    </body>
</html><|MERGE_RESOLUTION|>--- conflicted
+++ resolved
@@ -1,502 +1,497 @@
-<!doctype html>
-<html lang="en" data-bs-theme="dark">
-    <head>
-        <meta charset="utf-8" />
-        <meta name="viewport" content="width=device-width, initial-scale=1, shrink-to-fit=no" />
-
-        <!-- Styles -->
-        <link rel="stylesheet" type="text/css" href="/style/bootstrap.min.css" />
-        <link rel="stylesheet" type="text/css" href="/style/sticky-footer-navbar.css" />
-        <link rel="stylesheet" type="text/css" href="/style/style.css" />
-        <link rel="stylesheet" type="text/css" href="/style/tree.css" />
-
-        <title>PIXELIX</title>
-        <link rel="shortcut icon" type="image/png" href="/favicon.png" />
-    </head>
-    <body class="d-flex flex-column h-100">
-        <header>
-            <!-- Fixed navbar -->
-            <nav class="navbar navbar-expand-md navbar-dark navbar-fixed-top bg-dark">
-                <a class="navbar-brand" href="/index.html">
-                    <img src="/images/LogoSmall.png" alt="PIXELIX" />
-                </a>
-                <button class="navbar-toggler" type="button" data-bs-toggle="collapse" data-bs-target="#navbarCollapse" aria-controls="navbarCollapse" aria-expanded="false" aria-label="Toggle navigation">
-                    <span class="navbar-toggler-icon"></span>
-                </button>
-                <div class="collapse navbar-collapse" id="navbarCollapse">
-                    <ul class="navbar-nav mr-auto" id="menu">
-                    </ul>
-                </div>
-            </nav>
-        </header>
-
-        <!-- Begin page content -->
-        <main role="main" class="flex-shrink-0">
-            <!-- Dialog -->
-            <div class="modal fade" id="modalDialog" tabindex="-1" aria-labelledby="modalTitle" aria-hidden="true" data-bs-keyboard="false" data-bs-backdrop="static">
-                <div class="modal-dialog">
-                    <div class="modal-content">
-                        <div class="modal-header" id="dialogHeader">
-                            <h5 class="modal-title" id="dialogTitle"></h5>
-                        </div>
-                        <div class="modal-body" id="dialogBody">
-                        </div>
-                        <div class="modal-footer" id="dialogFooter">
-                        </div>
-                    </div>
-                </div>
-            </div>
-            <!-- Main view -->
-            <div class="container-fluid">
-                <div class="row">
-                    <div class="col-12">
-                        <h1 class="mt-1">File Editor</h1>
-                    </div>
-                </div>
-                <div class="row">
-                    <div class="col-3">
-                        <p>Use STRG + s to save a modified file.</p>
-                    </div>
-                    <div class="col-9">
-                        <div class="input-group">
-                            <input type="file" class="form-control" id="uploadFile">
-                            <button class="btn btn-light" type="button" onclick="upload();">Upload</button>
-                        </div>
-                        <div class="input-group">
-                            <span class="input-group-text">Upload destination directory:</span>
-                            <input type="text" class="form-control" id="directory" value="/configuration" size="40" />
-                        </div>
-                    </div>
-                </div>
-                <div class="row">
-                    <div class="col-3">
-                    </div>
-                    <div class="col-9">
-                        <p></p>
-                    </div>
-                </div>
-                <div class="row">
-                    <div class="col-3">
-                    </div>
-                    <div class="col-9">
-                        <h4 id="fileName" class="text-secondary"></h4>
-                    </div>
-                </div>
-                <div class="row">
-                    <div class="col-3">
-                        <h2>Files</h2>
-                        <ul class="nav nav-pills flex-column" id="fileTree"></ul>
-                    </div>
-                    <div class="col-9" style="position: relative;">
-                        <div class="collapse show" id="editor"></div>
-                        <div class="collapse" id="preview"></div>
-                    </div>
-                </div>
-            </div>
-        </main>
-
-        <!-- Footer -->
-        <footer class="footer mt-auto py-3">
-            <div class="container">
-                <hr />
-<<<<<<< HEAD
-                <span class="text-secondary">(C) 2019 - 2024 Andreas Merkle (web@blue-andi.de)</span><br />
-                <span class="text-secondary"><a href="https://github.com/BlueAndi/esp-rgb-led-matrix/blob/master/LICENSE">MIT License</a></span>
-=======
-                <span class="text-muted">(C) 2019 - 2023 Andreas Merkle (web@blue-andi.de)</span><br />
-                <span class="text-muted"><a href="https://github.com/BlueAndi/Pixelix/blob/master/LICENSE">MIT License</a></span>
->>>>>>> 63dc4323
-            </div>
-        </footer>
-
-        <!-- jQuery, and Bootstrap JS bundle -->
-        <script type="text/javascript" src="/js/jquery-3.7.1.slim.min.js"></script>
-        <script type="text/javascript" src="/js/bootstrap.bundle.min.js"></script>
-        <!-- Pixelix menu -->
-        <script type="text/javascript" src="/js/menu.js"></script>
-        <script type="text/javascript" src="/js/pluginsSubMenu.js"></script>
-        <!-- Pixelix utilities -->
-        <script type="text/javascript" src="/js/utils.js"></script>
-        <script type="text/javascript" src="/js/dialog.js"></script>
-        <!-- Pixelix REST API -->
-        <script type="text/javascript" src="/js/rest.js"></script>
-        <!-- The high performance code editor Ace. -->
-        <script type="text/javascript" src="https://cdnjs.cloudflare.com/ajax/libs/ace/1.35.4/ace.min.js" referrerpolicy="origin"></script>
-
-        <!-- Custom javascript -->
-        <script>
-            var editor      = null;
-            var loadedFile  = "";
-            var restClient  = new pixelix.rest.Client();
-            var supportedFileTypes = [{
-                name: "bmp",
-                lang: null,
-                type: "image"
-            }, {
-                name: "css",
-                lang: "css",
-                type: "text"
-            }, {
-                name: "gif",
-                lang: null,
-                type: "image"
-            }, {
-                name: "htm",
-                lang: "html",
-                type: "text"
-            }, {
-                name: "html",
-                lang: "html",
-                type: "text"
-            }, {
-                name: "jpg",
-                lang: null,
-                type: "image"
-            }, {
-                name: "js",
-                lang: "javascript",
-                type: "text"
-            }, {
-                name: "json",
-                lang: "json",
-                type: "text"
-            }, {
-                name: "png",
-                lang: null,
-                type: "image"
-            }, {
-                name: "txt",
-                lang: "plain_text",
-                type: "text"
-            }, {
-                name: "xml",
-                lang: "xml",
-                type: "text"
-            }];
-
-            function createFileInTree(fileInfo, seqNo) {
-                var fileTypeInfo    = getFileTypeInfo(fileInfo.name);
-                var itemId          = "file" + seqNo;
-                var $itemFile       = $("<li>");
-                var $actions        = $("<div>")
-                                    .attr("class", "dropdown-menu");
-                var $actionSize     = $("<a>")
-                                    .attr("class", "dropdown-item disabled")
-                                    .attr("href", "#")
-                                    .attr("tabindex", "-1")
-                                    .attr("aria-disabled", "true")
-                                    .text((fileInfo.size / 1024).toFixed(2) + " kByte");
-                var $actionDownload = $("<a>")
-                                    .attr("class", "dropdown-item")
-                                    .attr("href", fileInfo.name)
-                                    .attr("download", true)
-                                    .text("Download");
-                var $actionEdit     = $("<a>")
-                                    .attr("class", "dropdown-item")
-                                    .attr("href", "#")
-                                    .attr("onclick", "editFile(\"" + itemId + "\")")
-                                    .text("Edit");
-                var $actionPreview  = $("<a>")
-                                    .attr("class", "dropdown-item")
-                                    .attr("href", "#")
-                                    .attr("onclick", "previewFile(\"" + itemId + "\")")
-                                    .text("Preview");
-                var $actionRemove   = $("<a>")
-                                    .attr("class", "dropdown-item")
-                                    .attr("href", "#")
-                                    .attr("onclick", "removeFile(\"" + itemId + "\")")
-                                    .text("Remove");
-                var $itemButton     = $("<a>")
-                                    .attr("href", "#")
-                                    .attr("role", "button")
-                                    .attr("class", "nav-link dropdown-toggle")
-                                    .attr("id", itemId)
-                                    .attr("data-bs-toggle", "dropdown")
-                                    .attr("aria-haspopup", "true")
-                                    .attr("aria-expanded", "false")
-                                    .text(fileInfo.name);
-
-                $($actions).append($actionSize);
-                $($actions).append($actionDownload);
-
-                if (null !== fileTypeInfo) {
-                    if ("text" === fileTypeInfo.type) {
-                        $($actions).append($actionEdit);
-                    } else if ("image" === fileTypeInfo.type) {
-                        $($actions).append($actionPreview);
-                    }
-                }
-
-                $($actions).append($actionRemove);
-                $($itemFile).append($itemButton).append($actions);
-
-                return $itemFile;
-            }
-
-            function createDirectoryInTree(directoryInfo, meta = null) {
-                var idx         = 0;
-                var $dirName    = $("<li>").text(directoryInfo.name);
-                var $itemDir    = $("<ul>");
-
-                $($dirName).append($itemDir);
-
-                if (null === meta) {
-                    meta = {
-                        seqNo: 0
-                    };
-                }
-
-                for(idx = 0; idx < directoryInfo.listing.length; ++idx) {
-
-                    if (directoryInfo.listing[idx].type === "dir") {
-                        $($itemDir).append(createDirectoryInTree(directoryInfo.listing[idx], meta))
-                    } else {
-                        $($itemDir).append(createFileInTree(directoryInfo.listing[idx], meta.seqNo))
-                        ++meta.seqNo
-                    }
-                }
-
-                return $dirName;
-            }
-
-            function listAllFiles(id) {
-                return restClient.listAllFilesRecursive("/").then(function(items) {
-                    var $menu = $("#" + id);
-                    var $root = createDirectoryInTree(items).children().appendTo($menu);
-
-                    $("#" + id).treed();
-
-                    return Promise.resolve();
-
-                }).catch(function(rsp) {
-                    var alertMsg = "";
-
-                    if (typeof rsp === "string") {
-                        alertMsg = rsp;
-                    } else {
-                        alertMsg = rsp.error.msg;
-                    }
-
-                    return dialog.showError("<p>" + alertMsg + "</p>").then(function() {
-                        return Promise.reject();
-                    });
-                });
-            }
-
-            function editFile(id) {
-                var filename = $("#" + id).text();
-
-                loadedFile = filename;
-                editor.setValue("");
-                setEditorMode(filename);
-                $("#editor").collapse("show");
-                $("#preview").collapse("hide");
-                $("#fileName").text(loadedFile);
-
-                return dialog.show("Loading file", "<p>Please wait, its loading.</p>")
-                .then(function() {
-                    return restClient.readFile(filename);
-                })
-                .then(function(rsp) {
-                    /* Fill content in, remove selection and
-                     * move cursor to the begin.
-                     */
-                    editor.setValue(rsp, -1);
-
-                    return dialog.hide();
-                }).catch(function(rsp) {
-                    var errorMsg = rsp.error.msg;
-
-                    return dialog.showError("<p>" + errorMsg + "</p>").then(function() {
-                        return Promise.reject();
-                    });
-                });
-            }
-
-            function previewFile(id) {
-                var filename    = $("#" + id).text();
-                var $image      = $("<img>")
-                                    .attr("src", filename)
-                                    .attr("alt", filename);
-
-                loadedFile = "";
-                editor.setValue("");
-
-                $("#preview").empty();
-                $("#preview").append($image);
-                $("#editor").collapse("hide");
-                $("#preview").collapse("show");
-            }
-
-            function removeFile(id) {
-                var filename = $("#" + id).text();
-
-                return restClient.removeFile(filename).then(function(rsp) {
-
-                    if (loadedFile === filename) {
-                        loadedFile = "";
-                        editor.setValue("");
-                    }
-                    $("#" + id).parent().remove();
-
-                    return dialog.showInfo("<p>File " + filename + " removed.</p>");
-
-                }).catch(function(rsp) {
-                    return dialog.showError("<p>" + rsp.error.msg + "</p>");
-                });
-            }
-
-            function getFileTypeInfo(filename) {
-                var info    = null;
-                var index   = 0;
-
-                while((supportedFileTypes.length > index) && (null === info)) {
-                    if (true === filename.endsWith("." + supportedFileTypes[index].name))
-                    {
-                        info = supportedFileTypes[index];
-                    }
-                    ++index;
-                }
-
-                return info;
-            }
-
-            function setEditorMode(filename) {
-                var prefix          = "ace/mode/";
-                var mode            = prefix + "plain_text";
-                var fileTypeInfo    = getFileTypeInfo(filename);
-
-                if ((null !== fileTypeInfo) &&
-                    (null !== fileTypeInfo.lang))
-                {
-                    mode = prefix + fileTypeInfo.lang;
-                }
-
-                editor.getSession().setMode(mode);
-            }
-
-            function upload() {
-                var fileCnt             = document.getElementById("uploadFile").files.length;
-                var dstDirectoryName    = $("#directory").val();
-                var file                = null;
-                var fullPath            = "";
-
-                if (fileCnt === 1)
-                {
-                    file        = document.getElementById("uploadFile").files[0];
-                    fullPath    = dstDirectoryName + "/" + file.name;
-
-                    return restClient.writeFile(fullPath, file, "application/octet-stream").then(function(rsp) {
-                        return dialog.showInfo("<p>File " + file.name + " uploaded.</p>")
-                    }).catch(function(rsp) {
-                        return dialog.showError("<p>" + rsp.error.msg + "</p>");
-                    });
-                }
-            }
-
-            $(document).ready(function() {
-                menu.addSubMenu(menu.data, "Plugins", pluginSubMenu);
-                menu.create("menu", menu.data);
-
-                $("#uploadFile").on("change", function() {
-                    var fileName = $(this).val().split("\\").pop();
-                    $(this).next(".custom-file-label").addClass("selected").html(fileName);
-                });
-
-                $.fn.extend({
-                    treed: function (o) {
-
-                        //initialize each of the top levels
-                        var tree = $(this);
-                        tree.addClass("tree");
-                        tree.find('li').has("ul").each(function () {
-                            var branch = $(this); //li with children ul
-                            branch.prepend("<i><svg class=\"rotate270 bg-white\" xmlns=\"http://www.w3.org/2000/svg\" width=\"13\" height=\"10\" viewBox=\"0 0 13 10\"><polygon points=\"2 1, 12 1, 7 9\"></polygon></svg></i>");
-                            branch.addClass('branch');
-                            branch.on('click', function (e) {
-                                if (this == e.target) {
-                                    var icon = $(this).children("i:first").children("svg:first");
-                                    icon.toggleClass("rotate270");
-                                    $(this).children().not("i").children().toggle();
-                                }
-                            });
-                            branch.children().not("i").children().toggle();
-                        });
-
-                        //fire event from the dynamically added icon
-                        tree.find('.branch .indicator').each(function(){
-                            $(this).on('click', function () {
-                                $(this).closest('li').click();
-                            });
-                        });
-
-                        //fire event to open branch if the li contains an anchor instead of text
-                        tree.find('.branch>a').each(function () {
-                            $(this).on('click', function (e) {
-                                $(this).closest('li').click();
-                                e.preventDefault();
-                            });
-                        });
-
-                        //fire event to open branch if the li contains a button instead of text
-                        tree.find('.branch>button').each(function () {
-                            $(this).on('click', function (e) {
-                                $(this).closest('li').click();
-                                e.preventDefault();
-                            });
-                        });
-                    }
-                });
-
-                ace.config.set("basePath", "https://cdnjs.cloudflare.com/ajax/libs/ace/1.22.1");
-                editor = ace.edit("editor");
-                editor.setTheme("ace/theme/textmate");
-                editor.session.setUseSoftTabs(true);
-                editor.session.setTabSize(4);
-                editor.setShowPrintMargin(false);
-                editor.setHighlightActiveLine(true);
-                editor.setAutoScrollEditorIntoView(true);
-                editor.setOptions({maxLines: Infinity});
-                editor.commands.addCommand({
-                    name: "saveCommand",
-                    bindKey: {
-                        win: "Ctrl-S",
-                        mac: "Command-S"
-                    },
-                    exec: function(editor) {
-                        dialog.show("Saving file", "<p>Please wait, its saving.</p>")
-                        .then(restClient.writeFile(loadedFile, editor.getValue(), "text/plain"))
-                        .finally(function() {
-                            dialog.hide();
-                        });
-                    },
-                    readOnly: false
-                });
-                editor.commands.addCommand({
-                    name: "undoCommand",
-                    bindKey: {win: "Ctrl-Z",  mac: "Command-Z"},
-                    exec: function(editor) {
-                        editor.getSession().getUndoManager().undo(false);
-                    },
-                    readOnly: false
-                });
-                editor.commands.addCommand({
-                    name: "redoCommand",
-                    bindKey: {win: "Ctrl-Shift-Z",  mac: "Command-Shift-Z"},
-                    exec: function(editor) {
-                        editor.getSession().getUndoManager().redo(false);
-                    },
-                    readOnly: false
-                });
-
-                dialog.show("Loading ...", "<p>Please wait, file informations are loading.</p>")
-                .then(function() {
-                    return listAllFiles("fileTree");
-                })
-                .finally(function() {
-                    dialog.hide();
-                });
-            });
-        </script>
-    </body>
+<!doctype html>
+<html lang="en" data-bs-theme="dark">
+    <head>
+        <meta charset="utf-8" />
+        <meta name="viewport" content="width=device-width, initial-scale=1, shrink-to-fit=no" />
+
+        <!-- Styles -->
+        <link rel="stylesheet" type="text/css" href="/style/bootstrap.min.css" />
+        <link rel="stylesheet" type="text/css" href="/style/sticky-footer-navbar.css" />
+        <link rel="stylesheet" type="text/css" href="/style/style.css" />
+        <link rel="stylesheet" type="text/css" href="/style/tree.css" />
+
+        <title>PIXELIX</title>
+        <link rel="shortcut icon" type="image/png" href="/favicon.png" />
+    </head>
+    <body class="d-flex flex-column h-100">
+        <header>
+            <!-- Fixed navbar -->
+            <nav class="navbar navbar-expand-md navbar-dark navbar-fixed-top bg-dark">
+                <a class="navbar-brand" href="/index.html">
+                    <img src="/images/LogoSmall.png" alt="PIXELIX" />
+                </a>
+                <button class="navbar-toggler" type="button" data-bs-toggle="collapse" data-bs-target="#navbarCollapse" aria-controls="navbarCollapse" aria-expanded="false" aria-label="Toggle navigation">
+                    <span class="navbar-toggler-icon"></span>
+                </button>
+                <div class="collapse navbar-collapse" id="navbarCollapse">
+                    <ul class="navbar-nav mr-auto" id="menu">
+                    </ul>
+                </div>
+            </nav>
+        </header>
+
+        <!-- Begin page content -->
+        <main role="main" class="flex-shrink-0">
+            <!-- Dialog -->
+            <div class="modal fade" id="modalDialog" tabindex="-1" aria-labelledby="modalTitle" aria-hidden="true" data-bs-keyboard="false" data-bs-backdrop="static">
+                <div class="modal-dialog">
+                    <div class="modal-content">
+                        <div class="modal-header" id="dialogHeader">
+                            <h5 class="modal-title" id="dialogTitle"></h5>
+                        </div>
+                        <div class="modal-body" id="dialogBody">
+                        </div>
+                        <div class="modal-footer" id="dialogFooter">
+                        </div>
+                    </div>
+                </div>
+            </div>
+            <!-- Main view -->
+            <div class="container-fluid">
+                <div class="row">
+                    <div class="col-12">
+                        <h1 class="mt-1">File Editor</h1>
+                    </div>
+                </div>
+                <div class="row">
+                    <div class="col-3">
+                        <p>Use STRG + s to save a modified file.</p>
+                    </div>
+                    <div class="col-9">
+                        <div class="input-group">
+                            <input type="file" class="form-control" id="uploadFile">
+                            <button class="btn btn-light" type="button" onclick="upload();">Upload</button>
+                        </div>
+                        <div class="input-group">
+                            <span class="input-group-text">Upload destination directory:</span>
+                            <input type="text" class="form-control" id="directory" value="/configuration" size="40" />
+                        </div>
+                    </div>
+                </div>
+                <div class="row">
+                    <div class="col-3">
+                    </div>
+                    <div class="col-9">
+                        <p></p>
+                    </div>
+                </div>
+                <div class="row">
+                    <div class="col-3">
+                    </div>
+                    <div class="col-9">
+                        <h4 id="fileName" class="text-secondary"></h4>
+                    </div>
+                </div>
+                <div class="row">
+                    <div class="col-3">
+                        <h2>Files</h2>
+                        <ul class="nav nav-pills flex-column" id="fileTree"></ul>
+                    </div>
+                    <div class="col-9" style="position: relative;">
+                        <div class="collapse show" id="editor"></div>
+                        <div class="collapse" id="preview"></div>
+                    </div>
+                </div>
+            </div>
+        </main>
+
+        <!-- Footer -->
+        <footer class="footer mt-auto py-3">
+            <div class="container">
+                <hr />
+                <span class="text-secondary">(C) 2019 - 2024 Andreas Merkle (web@blue-andi.de)</span><br />
+                <span class="text-secondary"><a href="https://github.com/BlueAndi/Pixelix/blob/master/LICENSE">MIT License</a></span>
+            </div>
+        </footer>
+
+        <!-- jQuery, and Bootstrap JS bundle -->
+        <script type="text/javascript" src="/js/jquery-3.7.1.slim.min.js"></script>
+        <script type="text/javascript" src="/js/bootstrap.bundle.min.js"></script>
+        <!-- Pixelix menu -->
+        <script type="text/javascript" src="/js/menu.js"></script>
+        <script type="text/javascript" src="/js/pluginsSubMenu.js"></script>
+        <!-- Pixelix utilities -->
+        <script type="text/javascript" src="/js/utils.js"></script>
+        <script type="text/javascript" src="/js/dialog.js"></script>
+        <!-- Pixelix REST API -->
+        <script type="text/javascript" src="/js/rest.js"></script>
+        <!-- The high performance code editor Ace. -->
+        <script type="text/javascript" src="https://cdnjs.cloudflare.com/ajax/libs/ace/1.35.4/ace.min.js" referrerpolicy="origin"></script>
+
+        <!-- Custom javascript -->
+        <script>
+            var editor      = null;
+            var loadedFile  = "";
+            var restClient  = new pixelix.rest.Client();
+            var supportedFileTypes = [{
+                name: "bmp",
+                lang: null,
+                type: "image"
+            }, {
+                name: "css",
+                lang: "css",
+                type: "text"
+            }, {
+                name: "gif",
+                lang: null,
+                type: "image"
+            }, {
+                name: "htm",
+                lang: "html",
+                type: "text"
+            }, {
+                name: "html",
+                lang: "html",
+                type: "text"
+            }, {
+                name: "jpg",
+                lang: null,
+                type: "image"
+            }, {
+                name: "js",
+                lang: "javascript",
+                type: "text"
+            }, {
+                name: "json",
+                lang: "json",
+                type: "text"
+            }, {
+                name: "png",
+                lang: null,
+                type: "image"
+            }, {
+                name: "txt",
+                lang: "plain_text",
+                type: "text"
+            }, {
+                name: "xml",
+                lang: "xml",
+                type: "text"
+            }];
+
+            function createFileInTree(fileInfo, seqNo) {
+                var fileTypeInfo    = getFileTypeInfo(fileInfo.name);
+                var itemId          = "file" + seqNo;
+                var $itemFile       = $("<li>");
+                var $actions        = $("<div>")
+                                    .attr("class", "dropdown-menu");
+                var $actionSize     = $("<a>")
+                                    .attr("class", "dropdown-item disabled")
+                                    .attr("href", "#")
+                                    .attr("tabindex", "-1")
+                                    .attr("aria-disabled", "true")
+                                    .text((fileInfo.size / 1024).toFixed(2) + " kByte");
+                var $actionDownload = $("<a>")
+                                    .attr("class", "dropdown-item")
+                                    .attr("href", fileInfo.name)
+                                    .attr("download", true)
+                                    .text("Download");
+                var $actionEdit     = $("<a>")
+                                    .attr("class", "dropdown-item")
+                                    .attr("href", "#")
+                                    .attr("onclick", "editFile(\"" + itemId + "\")")
+                                    .text("Edit");
+                var $actionPreview  = $("<a>")
+                                    .attr("class", "dropdown-item")
+                                    .attr("href", "#")
+                                    .attr("onclick", "previewFile(\"" + itemId + "\")")
+                                    .text("Preview");
+                var $actionRemove   = $("<a>")
+                                    .attr("class", "dropdown-item")
+                                    .attr("href", "#")
+                                    .attr("onclick", "removeFile(\"" + itemId + "\")")
+                                    .text("Remove");
+                var $itemButton     = $("<a>")
+                                    .attr("href", "#")
+                                    .attr("role", "button")
+                                    .attr("class", "nav-link dropdown-toggle")
+                                    .attr("id", itemId)
+                                    .attr("data-bs-toggle", "dropdown")
+                                    .attr("aria-haspopup", "true")
+                                    .attr("aria-expanded", "false")
+                                    .text(fileInfo.name);
+
+                $($actions).append($actionSize);
+                $($actions).append($actionDownload);
+
+                if (null !== fileTypeInfo) {
+                    if ("text" === fileTypeInfo.type) {
+                        $($actions).append($actionEdit);
+                    } else if ("image" === fileTypeInfo.type) {
+                        $($actions).append($actionPreview);
+                    }
+                }
+
+                $($actions).append($actionRemove);
+                $($itemFile).append($itemButton).append($actions);
+
+                return $itemFile;
+            }
+
+            function createDirectoryInTree(directoryInfo, meta = null) {
+                var idx         = 0;
+                var $dirName    = $("<li>").text(directoryInfo.name);
+                var $itemDir    = $("<ul>");
+
+                $($dirName).append($itemDir);
+
+                if (null === meta) {
+                    meta = {
+                        seqNo: 0
+                    };
+                }
+
+                for(idx = 0; idx < directoryInfo.listing.length; ++idx) {
+
+                    if (directoryInfo.listing[idx].type === "dir") {
+                        $($itemDir).append(createDirectoryInTree(directoryInfo.listing[idx], meta))
+                    } else {
+                        $($itemDir).append(createFileInTree(directoryInfo.listing[idx], meta.seqNo))
+                        ++meta.seqNo
+                    }
+                }
+
+                return $dirName;
+            }
+
+            function listAllFiles(id) {
+                return restClient.listAllFilesRecursive("/").then(function(items) {
+                    var $menu = $("#" + id);
+                    var $root = createDirectoryInTree(items).children().appendTo($menu);
+
+                    $("#" + id).treed();
+
+                    return Promise.resolve();
+
+                }).catch(function(rsp) {
+                    var alertMsg = "";
+
+                    if (typeof rsp === "string") {
+                        alertMsg = rsp;
+                    } else {
+                        alertMsg = rsp.error.msg;
+                    }
+
+                    return dialog.showError("<p>" + alertMsg + "</p>").then(function() {
+                        return Promise.reject();
+                    });
+                });
+            }
+
+            function editFile(id) {
+                var filename = $("#" + id).text();
+
+                loadedFile = filename;
+                editor.setValue("");
+                setEditorMode(filename);
+                $("#editor").collapse("show");
+                $("#preview").collapse("hide");
+                $("#fileName").text(loadedFile);
+
+                return dialog.show("Loading file", "<p>Please wait, its loading.</p>")
+                .then(function() {
+                    return restClient.readFile(filename);
+                })
+                .then(function(rsp) {
+                    /* Fill content in, remove selection and
+                     * move cursor to the begin.
+                     */
+                    editor.setValue(rsp, -1);
+
+                    return dialog.hide();
+                }).catch(function(rsp) {
+                    var errorMsg = rsp.error.msg;
+
+                    return dialog.showError("<p>" + errorMsg + "</p>").then(function() {
+                        return Promise.reject();
+                    });
+                });
+            }
+
+            function previewFile(id) {
+                var filename    = $("#" + id).text();
+                var $image      = $("<img>")
+                                    .attr("src", filename)
+                                    .attr("alt", filename);
+
+                loadedFile = "";
+                editor.setValue("");
+
+                $("#preview").empty();
+                $("#preview").append($image);
+                $("#editor").collapse("hide");
+                $("#preview").collapse("show");
+            }
+
+            function removeFile(id) {
+                var filename = $("#" + id).text();
+
+                return restClient.removeFile(filename).then(function(rsp) {
+
+                    if (loadedFile === filename) {
+                        loadedFile = "";
+                        editor.setValue("");
+                    }
+                    $("#" + id).parent().remove();
+
+                    return dialog.showInfo("<p>File " + filename + " removed.</p>");
+
+                }).catch(function(rsp) {
+                    return dialog.showError("<p>" + rsp.error.msg + "</p>");
+                });
+            }
+
+            function getFileTypeInfo(filename) {
+                var info    = null;
+                var index   = 0;
+
+                while((supportedFileTypes.length > index) && (null === info)) {
+                    if (true === filename.endsWith("." + supportedFileTypes[index].name))
+                    {
+                        info = supportedFileTypes[index];
+                    }
+                    ++index;
+                }
+
+                return info;
+            }
+
+            function setEditorMode(filename) {
+                var prefix          = "ace/mode/";
+                var mode            = prefix + "plain_text";
+                var fileTypeInfo    = getFileTypeInfo(filename);
+
+                if ((null !== fileTypeInfo) &&
+                    (null !== fileTypeInfo.lang))
+                {
+                    mode = prefix + fileTypeInfo.lang;
+                }
+
+                editor.getSession().setMode(mode);
+            }
+
+            function upload() {
+                var fileCnt             = document.getElementById("uploadFile").files.length;
+                var dstDirectoryName    = $("#directory").val();
+                var file                = null;
+                var fullPath            = "";
+
+                if (fileCnt === 1)
+                {
+                    file        = document.getElementById("uploadFile").files[0];
+                    fullPath    = dstDirectoryName + "/" + file.name;
+
+                    return restClient.writeFile(fullPath, file, "application/octet-stream").then(function(rsp) {
+                        return dialog.showInfo("<p>File " + file.name + " uploaded.</p>")
+                    }).catch(function(rsp) {
+                        return dialog.showError("<p>" + rsp.error.msg + "</p>");
+                    });
+                }
+            }
+
+            $(document).ready(function() {
+                menu.addSubMenu(menu.data, "Plugins", pluginSubMenu);
+                menu.create("menu", menu.data);
+
+                $("#uploadFile").on("change", function() {
+                    var fileName = $(this).val().split("\\").pop();
+                    $(this).next(".custom-file-label").addClass("selected").html(fileName);
+                });
+
+                $.fn.extend({
+                    treed: function (o) {
+
+                        //initialize each of the top levels
+                        var tree = $(this);
+                        tree.addClass("tree");
+                        tree.find('li').has("ul").each(function () {
+                            var branch = $(this); //li with children ul
+                            branch.prepend("<i><svg class=\"rotate270 bg-white\" xmlns=\"http://www.w3.org/2000/svg\" width=\"13\" height=\"10\" viewBox=\"0 0 13 10\"><polygon points=\"2 1, 12 1, 7 9\"></polygon></svg></i>");
+                            branch.addClass('branch');
+                            branch.on('click', function (e) {
+                                if (this == e.target) {
+                                    var icon = $(this).children("i:first").children("svg:first");
+                                    icon.toggleClass("rotate270");
+                                    $(this).children().not("i").children().toggle();
+                                }
+                            });
+                            branch.children().not("i").children().toggle();
+                        });
+
+                        //fire event from the dynamically added icon
+                        tree.find('.branch .indicator').each(function(){
+                            $(this).on('click', function () {
+                                $(this).closest('li').click();
+                            });
+                        });
+
+                        //fire event to open branch if the li contains an anchor instead of text
+                        tree.find('.branch>a').each(function () {
+                            $(this).on('click', function (e) {
+                                $(this).closest('li').click();
+                                e.preventDefault();
+                            });
+                        });
+
+                        //fire event to open branch if the li contains a button instead of text
+                        tree.find('.branch>button').each(function () {
+                            $(this).on('click', function (e) {
+                                $(this).closest('li').click();
+                                e.preventDefault();
+                            });
+                        });
+                    }
+                });
+
+                ace.config.set("basePath", "https://cdnjs.cloudflare.com/ajax/libs/ace/1.22.1");
+                editor = ace.edit("editor");
+                editor.setTheme("ace/theme/textmate");
+                editor.session.setUseSoftTabs(true);
+                editor.session.setTabSize(4);
+                editor.setShowPrintMargin(false);
+                editor.setHighlightActiveLine(true);
+                editor.setAutoScrollEditorIntoView(true);
+                editor.setOptions({maxLines: Infinity});
+                editor.commands.addCommand({
+                    name: "saveCommand",
+                    bindKey: {
+                        win: "Ctrl-S",
+                        mac: "Command-S"
+                    },
+                    exec: function(editor) {
+                        dialog.show("Saving file", "<p>Please wait, its saving.</p>")
+                        .then(restClient.writeFile(loadedFile, editor.getValue(), "text/plain"))
+                        .finally(function() {
+                            dialog.hide();
+                        });
+                    },
+                    readOnly: false
+                });
+                editor.commands.addCommand({
+                    name: "undoCommand",
+                    bindKey: {win: "Ctrl-Z",  mac: "Command-Z"},
+                    exec: function(editor) {
+                        editor.getSession().getUndoManager().undo(false);
+                    },
+                    readOnly: false
+                });
+                editor.commands.addCommand({
+                    name: "redoCommand",
+                    bindKey: {win: "Ctrl-Shift-Z",  mac: "Command-Shift-Z"},
+                    exec: function(editor) {
+                        editor.getSession().getUndoManager().redo(false);
+                    },
+                    readOnly: false
+                });
+
+                dialog.show("Loading ...", "<p>Please wait, file informations are loading.</p>")
+                .then(function() {
+                    return listAllFiles("fileTree");
+                })
+                .finally(function() {
+                    dialog.hide();
+                });
+            });
+        </script>
+    </body>
 </html>