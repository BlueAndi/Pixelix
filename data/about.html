<!doctype html>
<html lang="en" data-bs-theme="dark">
    <head>
        <meta charset="utf-8" />
        <meta name="viewport" content="width=device-width, initial-scale=1, shrink-to-fit=no" />

        <!-- Styles -->
        <link rel="stylesheet" type="text/css" href="/style/bootstrap.min.css" />
        <link rel="stylesheet" type="text/css" href="/style/sticky-footer-navbar.css" />
        <link rel="stylesheet" type="text/css" href="/style/style.css" />

        <title>PIXELIX</title>
        <link rel="shortcut icon" type="image/png" href="/favicon.png" />
    </head>
    <body class="d-flex flex-column h-100">
        <header>
            <!-- Fixed navbar -->
            <nav class="navbar navbar-expand-md navbar-dark fixed-top bg-dark">
                <a class="navbar-brand" href="/index.html">
                    <img src="/images/LogoSmall.png" alt="PIXELIX" />
                </a>
                <button class="navbar-toggler" type="button" data-bs-toggle="collapse" data-bs-target="#navbarCollapse" aria-controls="navbarCollapse" aria-expanded="false" aria-label="Toggle navigation">
                    <span class="navbar-toggler-icon"></span>
                </button>
                <div class="collapse navbar-collapse" id="navbarCollapse">
                    <ul class="navbar-nav mr-auto" id="menu">
                    </ul>
                </div>
            </nav>
        </header>

        <!-- Begin page content -->
        <main role="main" class="flex-shrink-0">
            <div class="container">
                <h1 class="mt-5">About</h1>
                <h2>General</h2>
                <p>Author: <a href="https://github.com/BlueAndi">BlueAndi</a></p>
                <p>Project: <a href="https://github.com/BlueAndi/Pixelix">PIXELIX</a></p>
                <p>Thanks to all contributors:</p>
                <ul>
                    <li><a href="https://github.com/0ooYoo0">0ooYoo0</a></li>
                    <li><a href="https://github.com/PabluskiNC">PabluskiNC</a></li>
                    <li><a href="https://github.com/flcu">flcu</a></li>
                    <li><a href="https://github.com/ReinVelt">ReinVelt</a></li>
                    <li><a href="https://github.com/NSD4rKn3SS">NSD4rKn3SS</a></li>
                    <li><a href="https://github.com/nischneider">nischeider</a></li>
                    <li><a href="https://github.com/gabryelreyes">Gabryel Reyes</a></li>
                    <li><a href="https://github.com/Nikey">Nikey</a></li>
                    <li><a href="https://github.com/nhjschulz">Norbert Schulz</a></li>
                    <li><a href="https://github.com/ddijanic">ddijanic</a></li>
                    <li><a href="https://github.com/captFuture">Chris Tarantl</a></li>
                    <li><a href="https://github.com/marianomd">Mariano Dupont</a></li>
                    <li><a href="https://github.com/ryannevell">Ryan Nevell</a></li>
                    <li><a href="https://www.darc.de/">DG7MGY</a></li>
                    <li><a href="https://github.com/emmanuel-ferdman">Emmanuel Ferdman</a></li>
                </ul>
<<<<<<< HEAD
                <p>Used third party libraries:</p>
                <ul>
                    <li><a href="https://github.com/platformio/platform-espressif32">ESP32 Arduino Framework v2.x.x - Apache-2.0 License</a></li>
                    <li><a href="https://github.com/pioarduino/platform-espressif32">PlatformIO - Apache-2.0 License</a></li>
                    <li><a href="https://platformio.org">ESP32 Arduino Framework v3.x.x - Apache-2.0 License</a></li>
                    <li><a href="https://github.com/Makuna/NeoPixelBus">NeoPixelBus - LGPL-3.0 License</a></li>
                    <li><a href="https://github.com/me-no-dev/ESPAsyncWebServer">ESPAsyncWebServer - LGPL-2.1 License</a></li>
                    <li><a href="https://github.com/yubox-node-org/AsyncTCPSock">AsyncTCPSock - LGPL-3.0 License</a></li>
                    <li><a href="https://arduinojson.org">ArduinoJson - JSON handling - MIT License</a></li>
                    <li><a href="https://github.com/bblanchon/ArduinoStreamUtils">StreamUtils - MIT License</a></li>
                    <li><a href="https://getbootstrap.com/">Boostrap - MIT License</a></li>
                    <li><a href="https://popper.js.org/">POPPER JS - MIT License</a></li>
                    <li><a href="https://jquery.com/">jQuery - MIT License</a></li>
                    <li><a href="https://github.com/adafruit/Adafruit_Sensor">A unified sensor abstraction layer. - Apache License 2.0 License</a></li>
                    <li><a href="https://github.com/adafruit/DHT-sensor-library">An Arduino library for the DHT series of low-cost temperature/humidity sensors. - MIT License</a></li>
                    <li><a href="https://github.com/Sensirion/arduino-sht">arduino-sht - An Arduino library for reading the SHT3x family of temperature and humidity sensors. - BSD-3-Clause License</a></li>
                    <li><a href="https://github.com/Bodmer/TFT_eSPI">Arduino and PlatformIO IDE compatible TFT library optimised for the Raspberry Pi Pico (RP2040), STM32, ESP8266 and ESP32 that supports different driver chips - Mixed licenses: MIT, BSD, FreeBSD</a></li>
                    <li><a href="https://github.com/kosme/arduinoFFT">Fast Fourier Transform for Arduino. - GPL 3.0 License</a></li>
                    <li><a href="https://github.com/muwerk/mufonts">A collection of fonts compatible with Adafruit GFX library. These fonts were developed when creating various samples for mupplet display code. - MIT License</a></li>
                    <li><a href="https://github.com/Stuk/jszip">A library for creating, reading and editing .zip files with JavaScript, with a lovely and simple API. - MIT License</a></li>
                    <li><a href="https://github.com/Stuk/jszip-utils">A collection of cross-browser utilities to go along with JSZip. - MIT License</a></li>
                    <li><a href="https://github.com/eligrey/FileSaver.js">FileSaver.js is the solution to saving files on the client-side. - MIT License</a></li>
                    <li><a href="https://github.com/knolleary/pubsubclient">This library provides a client for doing simple publish/subscribe messaging with a server that supports MQTT. - MIT License</a></li>
                </ul>
=======
                <h2>Used third party libraries</h2>
                <div class="table-responsive">
                    <table class="table table-dark">
                        <thead>
                            <tr>
                                <th>Library</th>
                                <th>Description</th>
                                <th>License</th>
                            </tr>
                        </thead>
                        <tbody>
                            <tr>
                                <td><a href="https://github.com/platformio/platform-espressif32">ESP32 Arduino Framework v2.x.x</a></td>
                                <td>ESP32 Arduino Framework</td>
                                <td>Apache-2.0 License</td>
                            </tr>
                            <tr>
                                <td><a href="https://platformio.org">PlatformIO</a></td>
                                <td>PlatformIO</td>
                                <td>Apache-2.0 License</td>
                            </tr>
                            <tr>
                                <td><a href="https://github.com/Makuna/NeoPixelBus">NeoPixelBus</a></td>
                                <td>NeoPixelBus</td>
                                <td>LGPL-3.0 License</td>
                            </tr>
                            <tr>
                                <td><a href="https://github.com/me-no-dev/ESPAsyncWebServer">ESPAsyncWebServer</a></td>
                                <td>ESPAsyncWebServer</td>
                                <td>LGPL-2.1 License</td>
                            </tr>
                            <tr>
                                <td><a href="https://github.com/yubox-node-org/AsyncTCPSock">AsyncTCPSock</a></td>
                                <td>AsyncTCPSock</td>
                                <td>LGPL-3.0 License</td>
                            </tr>
                            <tr>
                                <td><a href="https://arduinojson.org">ArduinoJson</a></td>
                                <td>JSON handling</td>
                                <td>MIT License</td>
                            </tr>
                            <tr>
                                <td><a href="https://github.com/bblanchon/ArduinoStreamUtils">StreamUtils</a></td>
                                <td>StreamUtils</td>
                                <td>MIT License</td>
                            </tr>
                            <tr>
                                <td><a href="https://getbootstrap.com/">Boostrap</a></td>
                                <td>Boostrap</td>
                                <td>MIT License</td>
                            </tr>
                            <tr>
                                <td><a href="https://popper.js.org/">POPPER JS</a></td>
                                <td>POPPER JS</td>
                                <td>MIT License</td>
                            </tr>
                            <tr>
                                <td><a href="https://jquery.com/">jQuery</a></td>
                                <td>jQuery</td>
                                <td>MIT License</td>
                            </tr>
                            <tr>
                                <td><a href="https://github.com/adafruit/Adafruit_Sensor">Adafruit Sensor</a></td>
                                <td>A unified sensor abstraction layer</td>
                                <td>Apache License 2.0 License</td>
                            </tr>
                            <tr>
                                <td><a href="https://github.com/adafruit/DHT-sensor-library">DHT-sensor-library</a></td>
                                <td>An Arduino library for the DHT series of low-cost temperature/humidity sensors.</td>
                                <td>MIT License</td>
                            </tr>
                            <tr>
                                <td><a href="https://github.com/Sensirion/arduino-sht">arduino-sht</a></td>
                                <td>An Arduino library for reading the SHT3x family of temperature and humidity sensors.</td>
                                <td>BSD-3-Clause License</td>
                            </tr>
                            <tr>
                                <td><a href="https://github.com/Bodmer/TFT_eSPI">TFT_eSPI</a></td>
                                <td>Arduino and PlatformIO IDE compatible TFT library.</td>
                                <td>Mixed licenses: MIT, BSD, FreeBSD</td>
                            </tr>
                            <tr>
                                <td><a href="https://github.com/kosme/arduinoFFT">arduinoFFT</a></td>
                                <td>Fast Fourier Transform for Arduino.</td>
                                <td>GPL 3.0 License</td>
                            </tr>
                            <tr>
                                <td><a href="https://github.com/muwerk/mufonts">mufonts</a></td>
                                <td>A collection of fonts compatible with Adafruit GFX library.</td>
                                <td>MIT License</td>
                            </tr>
                            <tr>
                                <td><a href="https://github.com/Stuk/jszip">JSZip</a></td>
                                <td>A library for creating, reading and editing .zip files with JavaScript.</td>
                                <td>MIT License</td>
                            </tr>
                            <tr>
                                <td><a href="https://github.com/Stuk/jszip-utils">JSZip-utils</a></td>
                                <td>A collection of cross-browser utilities to go along with JSZip.</td>
                                <td>MIT License</td>
                            </tr>
                            <tr>
                                <td><a href="https://github.com/eligrey/FileSaver.js">FileSaver.js</a></td>
                                <td>FileSaver.js is the solution to saving files on the client-side.</td>
                                <td>MIT License</td>
                            </tr>
                            <tr>
                                <td><a href="https://github.com/knolleary/pubsubclient">PubSubClient</a></td>
                                <td>This library provides a client for doing simple publish/subscribe messaging with a server that supports MQTT.</td>
                                <td>MIT License</td>
                            </tr>
                        </tbody>
                    </table>
                </div>
>>>>>>> 90cd03c1
            </div>
        </main>

        <!-- Footer -->
        <footer class="footer mt-auto py-3">
            <div class="container">
                <hr />
                <span class="text-secondary">Copyright (c) 2019 - 2025 (web@blue-andi.de)</span><br />
                <span class="text-secondary"><a href="https://github.com/BlueAndi/Pixelix/blob/master/LICENSE">MIT License</a></span>
            </div>
        </footer>

        <!-- jQuery, and Bootstrap JS bundle -->
        <script type="text/javascript" src="/js/jquery-3.7.1.slim.min.js"></script>
        <script type="text/javascript" src="/js/bootstrap.bundle.min.js"></script>
        <!-- Pixelix menu -->
        <script type="text/javascript" src="/js/menu.js"></script>

        <script>
            $(document).ready(function() {
                menu.create("menu", menu.captivePortal);
            });
        </script>
    </body>
</html><|MERGE_RESOLUTION|>--- conflicted
+++ resolved
@@ -1,222 +1,195 @@
-<!doctype html>
-<html lang="en" data-bs-theme="dark">
-    <head>
-        <meta charset="utf-8" />
-        <meta name="viewport" content="width=device-width, initial-scale=1, shrink-to-fit=no" />
-
-        <!-- Styles -->
-        <link rel="stylesheet" type="text/css" href="/style/bootstrap.min.css" />
-        <link rel="stylesheet" type="text/css" href="/style/sticky-footer-navbar.css" />
-        <link rel="stylesheet" type="text/css" href="/style/style.css" />
-
-        <title>PIXELIX</title>
-        <link rel="shortcut icon" type="image/png" href="/favicon.png" />
-    </head>
-    <body class="d-flex flex-column h-100">
-        <header>
-            <!-- Fixed navbar -->
-            <nav class="navbar navbar-expand-md navbar-dark fixed-top bg-dark">
-                <a class="navbar-brand" href="/index.html">
-                    <img src="/images/LogoSmall.png" alt="PIXELIX" />
-                </a>
-                <button class="navbar-toggler" type="button" data-bs-toggle="collapse" data-bs-target="#navbarCollapse" aria-controls="navbarCollapse" aria-expanded="false" aria-label="Toggle navigation">
-                    <span class="navbar-toggler-icon"></span>
-                </button>
-                <div class="collapse navbar-collapse" id="navbarCollapse">
-                    <ul class="navbar-nav mr-auto" id="menu">
-                    </ul>
-                </div>
-            </nav>
-        </header>
-
-        <!-- Begin page content -->
-        <main role="main" class="flex-shrink-0">
-            <div class="container">
-                <h1 class="mt-5">About</h1>
-                <h2>General</h2>
-                <p>Author: <a href="https://github.com/BlueAndi">BlueAndi</a></p>
-                <p>Project: <a href="https://github.com/BlueAndi/Pixelix">PIXELIX</a></p>
-                <p>Thanks to all contributors:</p>
-                <ul>
-                    <li><a href="https://github.com/0ooYoo0">0ooYoo0</a></li>
-                    <li><a href="https://github.com/PabluskiNC">PabluskiNC</a></li>
-                    <li><a href="https://github.com/flcu">flcu</a></li>
-                    <li><a href="https://github.com/ReinVelt">ReinVelt</a></li>
-                    <li><a href="https://github.com/NSD4rKn3SS">NSD4rKn3SS</a></li>
-                    <li><a href="https://github.com/nischneider">nischeider</a></li>
-                    <li><a href="https://github.com/gabryelreyes">Gabryel Reyes</a></li>
-                    <li><a href="https://github.com/Nikey">Nikey</a></li>
-                    <li><a href="https://github.com/nhjschulz">Norbert Schulz</a></li>
-                    <li><a href="https://github.com/ddijanic">ddijanic</a></li>
-                    <li><a href="https://github.com/captFuture">Chris Tarantl</a></li>
-                    <li><a href="https://github.com/marianomd">Mariano Dupont</a></li>
-                    <li><a href="https://github.com/ryannevell">Ryan Nevell</a></li>
-                    <li><a href="https://www.darc.de/">DG7MGY</a></li>
-                    <li><a href="https://github.com/emmanuel-ferdman">Emmanuel Ferdman</a></li>
-                </ul>
-<<<<<<< HEAD
-                <p>Used third party libraries:</p>
-                <ul>
-                    <li><a href="https://github.com/platformio/platform-espressif32">ESP32 Arduino Framework v2.x.x - Apache-2.0 License</a></li>
-                    <li><a href="https://github.com/pioarduino/platform-espressif32">PlatformIO - Apache-2.0 License</a></li>
-                    <li><a href="https://platformio.org">ESP32 Arduino Framework v3.x.x - Apache-2.0 License</a></li>
-                    <li><a href="https://github.com/Makuna/NeoPixelBus">NeoPixelBus - LGPL-3.0 License</a></li>
-                    <li><a href="https://github.com/me-no-dev/ESPAsyncWebServer">ESPAsyncWebServer - LGPL-2.1 License</a></li>
-                    <li><a href="https://github.com/yubox-node-org/AsyncTCPSock">AsyncTCPSock - LGPL-3.0 License</a></li>
-                    <li><a href="https://arduinojson.org">ArduinoJson - JSON handling - MIT License</a></li>
-                    <li><a href="https://github.com/bblanchon/ArduinoStreamUtils">StreamUtils - MIT License</a></li>
-                    <li><a href="https://getbootstrap.com/">Boostrap - MIT License</a></li>
-                    <li><a href="https://popper.js.org/">POPPER JS - MIT License</a></li>
-                    <li><a href="https://jquery.com/">jQuery - MIT License</a></li>
-                    <li><a href="https://github.com/adafruit/Adafruit_Sensor">A unified sensor abstraction layer. - Apache License 2.0 License</a></li>
-                    <li><a href="https://github.com/adafruit/DHT-sensor-library">An Arduino library for the DHT series of low-cost temperature/humidity sensors. - MIT License</a></li>
-                    <li><a href="https://github.com/Sensirion/arduino-sht">arduino-sht - An Arduino library for reading the SHT3x family of temperature and humidity sensors. - BSD-3-Clause License</a></li>
-                    <li><a href="https://github.com/Bodmer/TFT_eSPI">Arduino and PlatformIO IDE compatible TFT library optimised for the Raspberry Pi Pico (RP2040), STM32, ESP8266 and ESP32 that supports different driver chips - Mixed licenses: MIT, BSD, FreeBSD</a></li>
-                    <li><a href="https://github.com/kosme/arduinoFFT">Fast Fourier Transform for Arduino. - GPL 3.0 License</a></li>
-                    <li><a href="https://github.com/muwerk/mufonts">A collection of fonts compatible with Adafruit GFX library. These fonts were developed when creating various samples for mupplet display code. - MIT License</a></li>
-                    <li><a href="https://github.com/Stuk/jszip">A library for creating, reading and editing .zip files with JavaScript, with a lovely and simple API. - MIT License</a></li>
-                    <li><a href="https://github.com/Stuk/jszip-utils">A collection of cross-browser utilities to go along with JSZip. - MIT License</a></li>
-                    <li><a href="https://github.com/eligrey/FileSaver.js">FileSaver.js is the solution to saving files on the client-side. - MIT License</a></li>
-                    <li><a href="https://github.com/knolleary/pubsubclient">This library provides a client for doing simple publish/subscribe messaging with a server that supports MQTT. - MIT License</a></li>
-                </ul>
-=======
-                <h2>Used third party libraries</h2>
-                <div class="table-responsive">
-                    <table class="table table-dark">
-                        <thead>
-                            <tr>
-                                <th>Library</th>
-                                <th>Description</th>
-                                <th>License</th>
-                            </tr>
-                        </thead>
-                        <tbody>
-                            <tr>
-                                <td><a href="https://github.com/platformio/platform-espressif32">ESP32 Arduino Framework v2.x.x</a></td>
-                                <td>ESP32 Arduino Framework</td>
-                                <td>Apache-2.0 License</td>
-                            </tr>
-                            <tr>
-                                <td><a href="https://platformio.org">PlatformIO</a></td>
-                                <td>PlatformIO</td>
-                                <td>Apache-2.0 License</td>
-                            </tr>
-                            <tr>
-                                <td><a href="https://github.com/Makuna/NeoPixelBus">NeoPixelBus</a></td>
-                                <td>NeoPixelBus</td>
-                                <td>LGPL-3.0 License</td>
-                            </tr>
-                            <tr>
-                                <td><a href="https://github.com/me-no-dev/ESPAsyncWebServer">ESPAsyncWebServer</a></td>
-                                <td>ESPAsyncWebServer</td>
-                                <td>LGPL-2.1 License</td>
-                            </tr>
-                            <tr>
-                                <td><a href="https://github.com/yubox-node-org/AsyncTCPSock">AsyncTCPSock</a></td>
-                                <td>AsyncTCPSock</td>
-                                <td>LGPL-3.0 License</td>
-                            </tr>
-                            <tr>
-                                <td><a href="https://arduinojson.org">ArduinoJson</a></td>
-                                <td>JSON handling</td>
-                                <td>MIT License</td>
-                            </tr>
-                            <tr>
-                                <td><a href="https://github.com/bblanchon/ArduinoStreamUtils">StreamUtils</a></td>
-                                <td>StreamUtils</td>
-                                <td>MIT License</td>
-                            </tr>
-                            <tr>
-                                <td><a href="https://getbootstrap.com/">Boostrap</a></td>
-                                <td>Boostrap</td>
-                                <td>MIT License</td>
-                            </tr>
-                            <tr>
-                                <td><a href="https://popper.js.org/">POPPER JS</a></td>
-                                <td>POPPER JS</td>
-                                <td>MIT License</td>
-                            </tr>
-                            <tr>
-                                <td><a href="https://jquery.com/">jQuery</a></td>
-                                <td>jQuery</td>
-                                <td>MIT License</td>
-                            </tr>
-                            <tr>
-                                <td><a href="https://github.com/adafruit/Adafruit_Sensor">Adafruit Sensor</a></td>
-                                <td>A unified sensor abstraction layer</td>
-                                <td>Apache License 2.0 License</td>
-                            </tr>
-                            <tr>
-                                <td><a href="https://github.com/adafruit/DHT-sensor-library">DHT-sensor-library</a></td>
-                                <td>An Arduino library for the DHT series of low-cost temperature/humidity sensors.</td>
-                                <td>MIT License</td>
-                            </tr>
-                            <tr>
-                                <td><a href="https://github.com/Sensirion/arduino-sht">arduino-sht</a></td>
-                                <td>An Arduino library for reading the SHT3x family of temperature and humidity sensors.</td>
-                                <td>BSD-3-Clause License</td>
-                            </tr>
-                            <tr>
-                                <td><a href="https://github.com/Bodmer/TFT_eSPI">TFT_eSPI</a></td>
-                                <td>Arduino and PlatformIO IDE compatible TFT library.</td>
-                                <td>Mixed licenses: MIT, BSD, FreeBSD</td>
-                            </tr>
-                            <tr>
-                                <td><a href="https://github.com/kosme/arduinoFFT">arduinoFFT</a></td>
-                                <td>Fast Fourier Transform for Arduino.</td>
-                                <td>GPL 3.0 License</td>
-                            </tr>
-                            <tr>
-                                <td><a href="https://github.com/muwerk/mufonts">mufonts</a></td>
-                                <td>A collection of fonts compatible with Adafruit GFX library.</td>
-                                <td>MIT License</td>
-                            </tr>
-                            <tr>
-                                <td><a href="https://github.com/Stuk/jszip">JSZip</a></td>
-                                <td>A library for creating, reading and editing .zip files with JavaScript.</td>
-                                <td>MIT License</td>
-                            </tr>
-                            <tr>
-                                <td><a href="https://github.com/Stuk/jszip-utils">JSZip-utils</a></td>
-                                <td>A collection of cross-browser utilities to go along with JSZip.</td>
-                                <td>MIT License</td>
-                            </tr>
-                            <tr>
-                                <td><a href="https://github.com/eligrey/FileSaver.js">FileSaver.js</a></td>
-                                <td>FileSaver.js is the solution to saving files on the client-side.</td>
-                                <td>MIT License</td>
-                            </tr>
-                            <tr>
-                                <td><a href="https://github.com/knolleary/pubsubclient">PubSubClient</a></td>
-                                <td>This library provides a client for doing simple publish/subscribe messaging with a server that supports MQTT.</td>
-                                <td>MIT License</td>
-                            </tr>
-                        </tbody>
-                    </table>
-                </div>
->>>>>>> 90cd03c1
-            </div>
-        </main>
-
-        <!-- Footer -->
-        <footer class="footer mt-auto py-3">
-            <div class="container">
-                <hr />
-                <span class="text-secondary">Copyright (c) 2019 - 2025 (web@blue-andi.de)</span><br />
-                <span class="text-secondary"><a href="https://github.com/BlueAndi/Pixelix/blob/master/LICENSE">MIT License</a></span>
-            </div>
-        </footer>
-
-        <!-- jQuery, and Bootstrap JS bundle -->
-        <script type="text/javascript" src="/js/jquery-3.7.1.slim.min.js"></script>
-        <script type="text/javascript" src="/js/bootstrap.bundle.min.js"></script>
-        <!-- Pixelix menu -->
-        <script type="text/javascript" src="/js/menu.js"></script>
-
-        <script>
-            $(document).ready(function() {
-                menu.create("menu", menu.captivePortal);
-            });
-        </script>
-    </body>
+<!doctype html>
+<html lang="en" data-bs-theme="dark">
+    <head>
+        <meta charset="utf-8" />
+        <meta name="viewport" content="width=device-width, initial-scale=1, shrink-to-fit=no" />
+
+        <!-- Styles -->
+        <link rel="stylesheet" type="text/css" href="/style/bootstrap.min.css" />
+        <link rel="stylesheet" type="text/css" href="/style/sticky-footer-navbar.css" />
+        <link rel="stylesheet" type="text/css" href="/style/style.css" />
+
+        <title>PIXELIX</title>
+        <link rel="shortcut icon" type="image/png" href="/favicon.png" />
+    </head>
+    <body class="d-flex flex-column h-100">
+        <header>
+            <!-- Fixed navbar -->
+            <nav class="navbar navbar-expand-md navbar-dark fixed-top bg-dark">
+                <a class="navbar-brand" href="/index.html">
+                    <img src="/images/LogoSmall.png" alt="PIXELIX" />
+                </a>
+                <button class="navbar-toggler" type="button" data-bs-toggle="collapse" data-bs-target="#navbarCollapse" aria-controls="navbarCollapse" aria-expanded="false" aria-label="Toggle navigation">
+                    <span class="navbar-toggler-icon"></span>
+                </button>
+                <div class="collapse navbar-collapse" id="navbarCollapse">
+                    <ul class="navbar-nav mr-auto" id="menu">
+                    </ul>
+                </div>
+            </nav>
+        </header>
+
+        <!-- Begin page content -->
+        <main role="main" class="flex-shrink-0">
+            <div class="container">
+                <h1 class="mt-5">About</h1>
+                <h2>General</h2>
+                <p>Author: <a href="https://github.com/BlueAndi">BlueAndi</a></p>
+                <p>Project: <a href="https://github.com/BlueAndi/Pixelix">PIXELIX</a></p>
+                <p>Thanks to all contributors:</p>
+                <ul>
+                    <li><a href="https://github.com/0ooYoo0">0ooYoo0</a></li>
+                    <li><a href="https://github.com/PabluskiNC">PabluskiNC</a></li>
+                    <li><a href="https://github.com/flcu">flcu</a></li>
+                    <li><a href="https://github.com/ReinVelt">ReinVelt</a></li>
+                    <li><a href="https://github.com/NSD4rKn3SS">NSD4rKn3SS</a></li>
+                    <li><a href="https://github.com/nischneider">nischeider</a></li>
+                    <li><a href="https://github.com/gabryelreyes">Gabryel Reyes</a></li>
+                    <li><a href="https://github.com/Nikey">Nikey</a></li>
+                    <li><a href="https://github.com/nhjschulz">Norbert Schulz</a></li>
+                    <li><a href="https://github.com/ddijanic">ddijanic</a></li>
+                    <li><a href="https://github.com/captFuture">Chris Tarantl</a></li>
+                    <li><a href="https://github.com/marianomd">Mariano Dupont</a></li>
+                    <li><a href="https://github.com/ryannevell">Ryan Nevell</a></li>
+                    <li><a href="https://www.darc.de/">DG7MGY</a></li>
+                    <li><a href="https://github.com/emmanuel-ferdman">Emmanuel Ferdman</a></li>
+                </ul>
+                <h2>Used third party libraries</h2>
+                <div class="table-responsive">
+                    <table class="table table-dark">
+                        <thead>
+                            <tr>
+                                <th>Library</th>
+                                <th>Description</th>
+                                <th>License</th>
+                            </tr>
+                        </thead>
+                        <tbody>
+                            <tr>
+                                <td><a href="https://github.com/platformio/platform-espressif32">ESP32 Arduino Framework v2.x.x</a></td>
+                                <td>ESP32 Arduino Framework</td>
+                                <td>Apache-2.0 License</td>
+                            </tr>
+                            <tr>
+                                <td><a href="https://platformio.org">PlatformIO</a></td>
+                                <td>PlatformIO</td>
+                                <td>Apache-2.0 License</td>
+                            </tr>
+                            <tr>
+                                <td><a href="https://github.com/Makuna/NeoPixelBus">NeoPixelBus</a></td>
+                                <td>NeoPixelBus</td>
+                                <td>LGPL-3.0 License</td>
+                            </tr>
+                            <tr>
+                                <td><a href="https://github.com/me-no-dev/ESPAsyncWebServer">ESPAsyncWebServer</a></td>
+                                <td>ESPAsyncWebServer</td>
+                                <td>LGPL-2.1 License</td>
+                            </tr>
+                            <tr>
+                                <td><a href="https://github.com/yubox-node-org/AsyncTCPSock">AsyncTCPSock</a></td>
+                                <td>AsyncTCPSock</td>
+                                <td>LGPL-3.0 License</td>
+                            </tr>
+                            <tr>
+                                <td><a href="https://arduinojson.org">ArduinoJson</a></td>
+                                <td>JSON handling</td>
+                                <td>MIT License</td>
+                            </tr>
+                            <tr>
+                                <td><a href="https://github.com/bblanchon/ArduinoStreamUtils">StreamUtils</a></td>
+                                <td>StreamUtils</td>
+                                <td>MIT License</td>
+                            </tr>
+                            <tr>
+                                <td><a href="https://getbootstrap.com/">Boostrap</a></td>
+                                <td>Boostrap</td>
+                                <td>MIT License</td>
+                            </tr>
+                            <tr>
+                                <td><a href="https://popper.js.org/">POPPER JS</a></td>
+                                <td>POPPER JS</td>
+                                <td>MIT License</td>
+                            </tr>
+                            <tr>
+                                <td><a href="https://jquery.com/">jQuery</a></td>
+                                <td>jQuery</td>
+                                <td>MIT License</td>
+                            </tr>
+                            <tr>
+                                <td><a href="https://github.com/adafruit/Adafruit_Sensor">Adafruit Sensor</a></td>
+                                <td>A unified sensor abstraction layer</td>
+                                <td>Apache License 2.0 License</td>
+                            </tr>
+                            <tr>
+                                <td><a href="https://github.com/adafruit/DHT-sensor-library">DHT-sensor-library</a></td>
+                                <td>An Arduino library for the DHT series of low-cost temperature/humidity sensors.</td>
+                                <td>MIT License</td>
+                            </tr>
+                            <tr>
+                                <td><a href="https://github.com/Sensirion/arduino-sht">arduino-sht</a></td>
+                                <td>An Arduino library for reading the SHT3x family of temperature and humidity sensors.</td>
+                                <td>BSD-3-Clause License</td>
+                            </tr>
+                            <tr>
+                                <td><a href="https://github.com/Bodmer/TFT_eSPI">TFT_eSPI</a></td>
+                                <td>Arduino and PlatformIO IDE compatible TFT library.</td>
+                                <td>Mixed licenses: MIT, BSD, FreeBSD</td>
+                            </tr>
+                            <tr>
+                                <td><a href="https://github.com/kosme/arduinoFFT">arduinoFFT</a></td>
+                                <td>Fast Fourier Transform for Arduino.</td>
+                                <td>GPL 3.0 License</td>
+                            </tr>
+                            <tr>
+                                <td><a href="https://github.com/muwerk/mufonts">mufonts</a></td>
+                                <td>A collection of fonts compatible with Adafruit GFX library.</td>
+                                <td>MIT License</td>
+                            </tr>
+                            <tr>
+                                <td><a href="https://github.com/Stuk/jszip">JSZip</a></td>
+                                <td>A library for creating, reading and editing .zip files with JavaScript.</td>
+                                <td>MIT License</td>
+                            </tr>
+                            <tr>
+                                <td><a href="https://github.com/Stuk/jszip-utils">JSZip-utils</a></td>
+                                <td>A collection of cross-browser utilities to go along with JSZip.</td>
+                                <td>MIT License</td>
+                            </tr>
+                            <tr>
+                                <td><a href="https://github.com/eligrey/FileSaver.js">FileSaver.js</a></td>
+                                <td>FileSaver.js is the solution to saving files on the client-side.</td>
+                                <td>MIT License</td>
+                            </tr>
+                            <tr>
+                                <td><a href="https://github.com/knolleary/pubsubclient">PubSubClient</a></td>
+                                <td>This library provides a client for doing simple publish/subscribe messaging with a server that supports MQTT.</td>
+                                <td>MIT License</td>
+                            </tr>
+                        </tbody>
+                    </table>
+            </div>
+            </div>
+        </main>
+
+        <!-- Footer -->
+        <footer class="footer mt-auto py-3">
+            <div class="container">
+                <hr />
+                <span class="text-secondary">Copyright (c) 2019 - 2025 (web@blue-andi.de)</span><br />
+                <span class="text-secondary"><a href="https://github.com/BlueAndi/Pixelix/blob/master/LICENSE">MIT License</a></span>
+            </div>
+        </footer>
+
+        <!-- jQuery, and Bootstrap JS bundle -->
+        <script type="text/javascript" src="/js/jquery-3.7.1.slim.min.js"></script>
+        <script type="text/javascript" src="/js/bootstrap.bundle.min.js"></script>
+        <!-- Pixelix menu -->
+        <script type="text/javascript" src="/js/menu.js"></script>
+
+        <script>
+            $(document).ready(function() {
+                menu.create("menu", menu.captivePortal);
+            });
+        </script>
+    </body>
 </html>