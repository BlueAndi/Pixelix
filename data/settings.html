--- conflicted
+++ resolved
@@ -1,230 +1,225 @@
-<!doctype html>
-<html lang="en" data-bs-theme="dark">
-    <head>
-        <meta charset="utf-8" />
-        <meta name="viewport" content="width=device-width, initial-scale=1, shrink-to-fit=no" />
-
-        <!-- Styles -->
-        <link rel="stylesheet" type="text/css" href="/style/bootstrap.min.css" />
-        <link rel="stylesheet" type="text/css" href="/style/sticky-footer-navbar.css" />
-        <link rel="stylesheet" type="text/css" href="/style/style.css" />
-
-        <title>PIXELIX</title>
-        <link rel="shortcut icon" type="image/png" href="/favicon.png" />
-    </head>
-    <body class="d-flex flex-column h-100">
-        <header>
-            <!-- Fixed navbar -->
-            <nav class="navbar navbar-expand-md navbar-dark fixed-top bg-dark">
-                <a class="navbar-brand" href="/index.html">
-                    <img src="/images/LogoSmall.png" alt="PIXELIX" />
-                </a>
-                <button class="navbar-toggler" type="button" data-bs-toggle="collapse" data-bs-target="#navbarCollapse" aria-controls="navbarCollapse" aria-expanded="false" aria-label="Toggle navigation">
-                    <span class="navbar-toggler-icon"></span>
-                </button>
-                <div class="collapse navbar-collapse" id="navbarCollapse">
-                    <ul class="navbar-nav mr-auto" id="menu">
-                    </ul>
-                </div>
-            </nav>
-        </header>
-
-        <!-- Begin page content -->
-        <main role="main" class="flex-shrink-0">
-            <!-- Dialog -->
-            <div class="modal fade" id="modalDialog" tabindex="-1" aria-labelledby="modalTitle" aria-hidden="true" data-bs-keyboard="false" data-bs-backdrop="static">
-                <div class="modal-dialog">
-                    <div class="modal-content">
-                        <div class="modal-header" id="dialogHeader">
-                            <h5 class="modal-title" id="dialogTitle"></h5>
-                        </div>
-                        <div class="modal-body" id="dialogBody">
-                        </div>
-                        <div class="modal-footer" id="dialogFooter">
-                        </div>
-                    </div>
-                </div>
-            </div>
-            <!-- Main view -->
-            <div class="container">
-                <h1 class="mt-5">Settings</h1>
-                <p>Note, some settings may only be applied after a system restart.</p>
-                <p id="settings"></p>
-            </div>
-        </main>
-
-        <!-- Footer -->
-        <footer class="footer mt-auto py-3">
-            <div class="container">
-                <hr />
-<<<<<<< HEAD
-                <span class="text-secondary">(C) 2019 - 2024 Andreas Merkle (web@blue-andi.de)</span><br />
-                <span class="text-secondary"><a href="https://github.com/BlueAndi/esp-rgb-led-matrix/blob/master/LICENSE">MIT License</a></span>
-=======
-                <span class="text-muted">(C) 2019 - 2023 Andreas Merkle (web@blue-andi.de)</span><br />
-                <span class="text-muted"><a href="https://github.com/BlueAndi/Pixelix/blob/master/LICENSE">MIT License</a></span>
->>>>>>> 63dc4323
-            </div>
-        </footer>
-
-        <!-- jQuery, and Bootstrap JS bundle -->
-        <script type="text/javascript" src="/js/jquery-3.7.1.slim.min.js"></script>
-        <script type="text/javascript" src="/js/bootstrap.bundle.min.js"></script>
-        <!-- Pixelix menu -->
-        <script type="text/javascript" src="/js/menu.js"></script>
-        <script type="text/javascript" src="/js/pluginsSubMenu.js"></script>
-        <!-- Pixelix utilities -->
-        <script type="text/javascript" src="/js/utils.js"></script>
-        <script type="text/javascript" src="/js/dialog.js"></script>
-        <!-- Pixelix REST API -->
-        <script type="text/javascript" src="/js/rest.js"></script>
-
-        <!-- Custom javascript -->
-        <script>
-            var restClient  = new pixelix.rest.Client();
-            var data = [];
-
-            function store(id) {
-                var $input = $("#" + id);
-                var index = parseInt(id.substring(8));
-                var value = null;
-
-                if ("checkbox" === $input.attr("type")) {
-                    value = $input.is(":checked");
-                } else {
-                    value = $input.val();
-                }
-
-                restClient.setSetting(data[index].key, value).then(function(rsp) {
-                    return dialog.showInfo("<p>Successful stored.</p>");
-                }).catch(function(rsp) {
-                    return dialog.showError("<p>Error: " + rsp.error.msg + "</p>");
-                });
-            }
-
-            $(document).ready(function() {
-                var index = 0;
-
-                menu.addSubMenu(menu.data, "Plugins", pluginSubMenu);
-                menu.create("menu", menu.data);
-
-                restClient.getSettingKeys().then(function(result) {
-                    var promise = null;
-                    var promises = []
-                    var index = 0;
-
-                    for(index = 0; index < result.data.settings.length; ++index) {
-                        promise = restClient.getSettingByKey(result.data.settings[index]).then(function(result) {
-                            data.push(result.data);
-                            return Promise.resolve();
-                        });
-
-                        promises.push(promise);
-                    }
-
-                    return Promise.all(promises);
-                }).then(function() {
-                    var $label      = null;
-                    var $formGroup  = null;
-                    var $formCheck  = null;
-                    var $inputField = null;
-                    var $button     = null;
-
-                    for(index = 0; index < data.length; ++index) {
-                        $label      = $("<label>")
-                                    .attr("for", "setting-" + index)
-                                    .attr("class", "form-label")
-                                    .text(data[index].name);
-
-                        if ("string" === typeof data[index].value) {
-                            inputFieldType = "text"
-                            if ("boolean" === typeof data[index].isSecret) {
-                                if (true === data[index].isSecret) {
-                                    inputFieldType = "password"
-                                }
-                            }
-
-                            $inputField = $("<input>")
-                                    .attr("class", "form-control")
-                                    .attr("id", "setting-" + index)
-                                    .attr("placeholder", "")
-                                    .attr("type", inputFieldType)
-                                    .attr("minlength", data[index].minlength)
-                                    .attr("maxlength", data[index].maxlength)
-                                    .val(data[index].value);
-
-                        } else if ("number" === typeof data[index].value) {
-                            $inputField = $("<input>")
-                                    .attr("class", "form-control")
-                                    .attr("id", "setting-" + index)
-                                    .attr("placeholder", "")
-                                    .attr("type", "number")
-                                    .attr("min", data[index].min)
-                                    .attr("max", data[index].max)
-                                    .val(data[index].value);
-
-                        } else if ("boolean" === typeof data[index].value) {
-
-                            $inputField = $("<input>")
-                                    .attr("class", "form-check-input")
-                                    .attr("id", "setting-" + index)
-                                    .attr("placeholder", "")
-                                    .attr("type", "checkbox");
-
-                            if (true === data[index].value) {
-                                $($inputField).attr("checked", true);
-                            }
-
-                            $label.attr("class", "form-check-label");
-
-                            $formCheck = $("<div>")
-                                    .attr("class", "form-check")
-                                    .append($inputField)
-                                    .append($label)
-
-                        } else if ("object" === typeof data[index].value) {
-                            $inputField = $("<textarea>")
-                                    .attr("class", "form-control")
-                                    .attr("id", "setting-" + index)
-                                    .attr("placeholder", "")
-                                    .attr("cols", 40)
-                                    .attr("rows", 20)
-                                    .attr("style", "font-family: monospace;")
-                                    .attr("minlength", data[index].minlength)
-                                    .attr("maxlength", data[index].maxlength)
-                                    .val(JSON.stringify(data[index].value, null, 2));
-
-                        } else {
-                            console.error("Data type" + typeof data[index].value + "not handled.");
-                        }
-
-                        $button     = $("<button>")
-                                    .attr("class", "btn btn-primary")
-                                    .attr("onclick", "store(\"setting-" + index + "\");")
-                                    .text("Store");
-
-                        if (null !== $formCheck) {
-                            $formGroup  = $("<div>")
-                                .attr("class", "form-group")
-                                .append($formCheck)
-                                .append($button);
-
-                        } else {
-
-                            $formGroup  = $("<div>")
-                                        .attr("class", "form-group")
-                                        .append($label)
-                                        .append($inputField)
-                                        .append($button);
-                        }
-
-                        $("#settings").append($formGroup);
-
-                        /* Reset */
-                        $formCheck = null;
-                    }
-                });
-            });
-        </script>
-    </body>
+<!doctype html>
+<html lang="en" data-bs-theme="dark">
+    <head>
+        <meta charset="utf-8" />
+        <meta name="viewport" content="width=device-width, initial-scale=1, shrink-to-fit=no" />
+
+        <!-- Styles -->
+        <link rel="stylesheet" type="text/css" href="/style/bootstrap.min.css" />
+        <link rel="stylesheet" type="text/css" href="/style/sticky-footer-navbar.css" />
+        <link rel="stylesheet" type="text/css" href="/style/style.css" />
+
+        <title>PIXELIX</title>
+        <link rel="shortcut icon" type="image/png" href="/favicon.png" />
+    </head>
+    <body class="d-flex flex-column h-100">
+        <header>
+            <!-- Fixed navbar -->
+            <nav class="navbar navbar-expand-md navbar-dark fixed-top bg-dark">
+                <a class="navbar-brand" href="/index.html">
+                    <img src="/images/LogoSmall.png" alt="PIXELIX" />
+                </a>
+                <button class="navbar-toggler" type="button" data-bs-toggle="collapse" data-bs-target="#navbarCollapse" aria-controls="navbarCollapse" aria-expanded="false" aria-label="Toggle navigation">
+                    <span class="navbar-toggler-icon"></span>
+                </button>
+                <div class="collapse navbar-collapse" id="navbarCollapse">
+                    <ul class="navbar-nav mr-auto" id="menu">
+                    </ul>
+                </div>
+            </nav>
+        </header>
+
+        <!-- Begin page content -->
+        <main role="main" class="flex-shrink-0">
+            <!-- Dialog -->
+            <div class="modal fade" id="modalDialog" tabindex="-1" aria-labelledby="modalTitle" aria-hidden="true" data-bs-keyboard="false" data-bs-backdrop="static">
+                <div class="modal-dialog">
+                    <div class="modal-content">
+                        <div class="modal-header" id="dialogHeader">
+                            <h5 class="modal-title" id="dialogTitle"></h5>
+                        </div>
+                        <div class="modal-body" id="dialogBody">
+                        </div>
+                        <div class="modal-footer" id="dialogFooter">
+                        </div>
+                    </div>
+                </div>
+            </div>
+            <!-- Main view -->
+            <div class="container">
+                <h1 class="mt-5">Settings</h1>
+                <p>Note, some settings may only be applied after a system restart.</p>
+                <p id="settings"></p>
+            </div>
+        </main>
+
+        <!-- Footer -->
+        <footer class="footer mt-auto py-3">
+            <div class="container">
+                <hr />
+                <span class="text-secondary">(C) 2019 - 2024 Andreas Merkle (web@blue-andi.de)</span><br />
+                <span class="text-secondary"><a href="https://github.com/BlueAndi/Pixelix/blob/master/LICENSE">MIT License</a></span>
+            </div>
+        </footer>
+
+        <!-- jQuery, and Bootstrap JS bundle -->
+        <script type="text/javascript" src="/js/jquery-3.7.1.slim.min.js"></script>
+        <script type="text/javascript" src="/js/bootstrap.bundle.min.js"></script>
+        <!-- Pixelix menu -->
+        <script type="text/javascript" src="/js/menu.js"></script>
+        <script type="text/javascript" src="/js/pluginsSubMenu.js"></script>
+        <!-- Pixelix utilities -->
+        <script type="text/javascript" src="/js/utils.js"></script>
+        <script type="text/javascript" src="/js/dialog.js"></script>
+        <!-- Pixelix REST API -->
+        <script type="text/javascript" src="/js/rest.js"></script>
+
+        <!-- Custom javascript -->
+        <script>
+            var restClient  = new pixelix.rest.Client();
+            var data = [];
+
+            function store(id) {
+                var $input = $("#" + id);
+                var index = parseInt(id.substring(8));
+                var value = null;
+
+                if ("checkbox" === $input.attr("type")) {
+                    value = $input.is(":checked");
+                } else {
+                    value = $input.val();
+                }
+
+                restClient.setSetting(data[index].key, value).then(function(rsp) {
+                    return dialog.showInfo("<p>Successful stored.</p>");
+                }).catch(function(rsp) {
+                    return dialog.showError("<p>Error: " + rsp.error.msg + "</p>");
+                });
+            }
+
+            $(document).ready(function() {
+                var index = 0;
+
+                menu.addSubMenu(menu.data, "Plugins", pluginSubMenu);
+                menu.create("menu", menu.data);
+
+                restClient.getSettingKeys().then(function(result) {
+                    var promise = null;
+                    var promises = []
+                    var index = 0;
+
+                    for(index = 0; index < result.data.settings.length; ++index) {
+                        promise = restClient.getSettingByKey(result.data.settings[index]).then(function(result) {
+                            data.push(result.data);
+                            return Promise.resolve();
+                        });
+
+                        promises.push(promise);
+                    }
+
+                    return Promise.all(promises);
+                }).then(function() {
+                    var $label      = null;
+                    var $formGroup  = null;
+                    var $formCheck  = null;
+                    var $inputField = null;
+                    var $button     = null;
+
+                    for(index = 0; index < data.length; ++index) {
+                        $label      = $("<label>")
+                                    .attr("for", "setting-" + index)
+                                    .attr("class", "form-label")
+                                    .text(data[index].name);
+
+                        if ("string" === typeof data[index].value) {
+                            inputFieldType = "text"
+                            if ("boolean" === typeof data[index].isSecret) {
+                                if (true === data[index].isSecret) {
+                                    inputFieldType = "password"
+                                }
+                            }
+
+                            $inputField = $("<input>")
+                                    .attr("class", "form-control")
+                                    .attr("id", "setting-" + index)
+                                    .attr("placeholder", "")
+                                    .attr("type", inputFieldType)
+                                    .attr("minlength", data[index].minlength)
+                                    .attr("maxlength", data[index].maxlength)
+                                    .val(data[index].value);
+
+                        } else if ("number" === typeof data[index].value) {
+                            $inputField = $("<input>")
+                                    .attr("class", "form-control")
+                                    .attr("id", "setting-" + index)
+                                    .attr("placeholder", "")
+                                    .attr("type", "number")
+                                    .attr("min", data[index].min)
+                                    .attr("max", data[index].max)
+                                    .val(data[index].value);
+
+                        } else if ("boolean" === typeof data[index].value) {
+
+                            $inputField = $("<input>")
+                                    .attr("class", "form-check-input")
+                                    .attr("id", "setting-" + index)
+                                    .attr("placeholder", "")
+                                    .attr("type", "checkbox");
+
+                            if (true === data[index].value) {
+                                $($inputField).attr("checked", true);
+                            }
+
+                            $label.attr("class", "form-check-label");
+
+                            $formCheck = $("<div>")
+                                    .attr("class", "form-check")
+                                    .append($inputField)
+                                    .append($label)
+
+                        } else if ("object" === typeof data[index].value) {
+                            $inputField = $("<textarea>")
+                                    .attr("class", "form-control")
+                                    .attr("id", "setting-" + index)
+                                    .attr("placeholder", "")
+                                    .attr("cols", 40)
+                                    .attr("rows", 20)
+                                    .attr("style", "font-family: monospace;")
+                                    .attr("minlength", data[index].minlength)
+                                    .attr("maxlength", data[index].maxlength)
+                                    .val(JSON.stringify(data[index].value, null, 2));
+
+                        } else {
+                            console.error("Data type" + typeof data[index].value + "not handled.");
+                        }
+
+                        $button     = $("<button>")
+                                    .attr("class", "btn btn-primary")
+                                    .attr("onclick", "store(\"setting-" + index + "\");")
+                                    .text("Store");
+
+                        if (null !== $formCheck) {
+                            $formGroup  = $("<div>")
+                                .attr("class", "form-group")
+                                .append($formCheck)
+                                .append($button);
+
+                        } else {
+
+                            $formGroup  = $("<div>")
+                                        .attr("class", "form-group")
+                                        .append($label)
+                                        .append($inputField)
+                                        .append($button);
+                        }
+
+                        $("#settings").append($formGroup);
+
+                        /* Reset */
+                        $formCheck = null;
+                    }
+                });
+            });
+        </script>
+    </body>
 </html>