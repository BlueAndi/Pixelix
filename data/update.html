<!doctype html>
<html lang="en" data-bs-theme="dark">
    <head>
        <meta charset="utf-8" />
        <meta name="viewport" content="width=device-width, initial-scale=1, shrink-to-fit=no" />

        <!-- Styles -->
        <link rel="stylesheet" type="text/css" href="/style/bootstrap.min.css" />
        <link rel="stylesheet" type="text/css" href="/style/sticky-footer-navbar.css" />
        <link rel="stylesheet" type="text/css" href="/style/style.css" />

        <title>PIXELIX</title>
        <link rel="shortcut icon" type="image/png" href="/favicon.png" />
    </head>
    <body class="d-flex flex-column h-100">
        <header>
            <!-- Fixed navbar -->
            <nav class="navbar navbar-expand-md navbar-dark fixed-top bg-dark">
                <a class="navbar-brand" href="/index.html">
                    <img src="/images/LogoSmall.png" alt="PIXELIX" />
                </a>
                <button class="navbar-toggler" type="button" data-bs-toggle="collapse" data-bs-target="#navbarCollapse" aria-controls="navbarCollapse" aria-expanded="false" aria-label="Toggle navigation">
                    <span class="navbar-toggler-icon"></span>
                </button>
                <div class="collapse navbar-collapse" id="navbarCollapse">
                    <ul class="navbar-nav mr-auto" id="menu">
                    </ul>
                </div>
            </nav>
        </header>

        <!-- Begin page content -->
        <main role="main" class="flex-shrink-0">
            <!-- Dialog -->
            <div class="modal fade" id="modalDialog" tabindex="-1" aria-labelledby="modalTitle" aria-hidden="true" data-bs-keyboard="false" data-bs-backdrop="static">
                <div class="modal-dialog">
                    <div class="modal-content">
                        <div class="modal-header" id="dialogHeader">
                            <h5 class="modal-title" id="dialogTitle"></h5>
                        </div>
                        <div class="modal-body" id="dialogBody">
                        </div>
                        <div class="modal-footer" id="dialogFooter">
                        </div>
                    </div>
                </div>
            </div>
            <!-- Main view -->
            <div class="container">
                <h1 class="mt-5">Update</h1>

                <ul class="nav nav-tabs" role="tablist">
                    <li class="nav-item" role="presentation"><a class="nav-link active" id="update-tab" data-bs-toggle="tab" role="tab" href="#update"  aria-controls="update" aria-selected="true">Update</a></li>
                    <li class="nav-item" role="presentation"><a class="nav-link" id="backup-tab" data-bs-toggle="tab" role="tab" href="#backup" aria-controls="backup" aria-selected="false">Backup</a></li>
                    <li class="nav-item" role="presentation"><a class="nav-link" id="restore-tab" data-bs-toggle="tab" role="tab" href="#restore" aria-controls="restore" aria-selected="false">Restore</a></li>
                </ul>

                <div class="tab-content" id="myTabContent">

                    <div class="tab-pane fade active show" id="update" role="tabpanel" aria-labelledby="update-tab">
                        <br />
                        <p>Upload <u>~FIRMWARE_FILENAME~</u> and <u>~BOOTLOADER_FILENAME~</u> file for software update or <u>~FILESYSTEM_FILENAME~</u> for updating the filesystem.</p>
                        <p>Use multi-select to upload several files at once.</p>
                        <div class="input-group">
                            <input type="file" class="form-control" id="inputFile" multiple="multiple" accept=".bin">
                            <button class="btn btn-light" type="button" onclick="upload();">Upload</button>
                        </div>
                        <div class="progress">
                            <div id="progressBar" class="progress-bar progress-bar-striped progress-bar-animated" role="progressbar" style="width: 0%;" aria-valuenow="0" aria-valuemin="0" aria-valuemax="100">0%</div>
                        </div>
                    </div>

                    <div class="tab-pane fade" id="backup" role="tabpanel" aria-labelledby="backup-tab">
                        <br />
                        <p>Backup the configuration.</p>
                        <button class="btn btn-light" id="buttonBackup" type="button" onclick="backup();">Save As</button>
                    </div>

                    <div class="tab-pane fade" id="restore" role="tabpanel" aria-labelledby="restore-tab">
                        <br />
                        <p>Restore the configuration.</p>
                        <div class="input-group">
                            <input type="file" class="form-control" id="backupFile" accept=".zip">
                            <button class="btn btn-light" type="button" onclick="restore();">Restore</button>
                        </div>
                        <div class="progress">
                            <div id="progressBarRestore" class="progress-bar progress-bar-striped progress-bar-animated" role="progressbar" style="width: 0%;" aria-valuenow="0" aria-valuemin="0" aria-valuemax="100">0%</div>
                        </div>
                    </div>

                </div>

            </div>
        </main>

        <!-- Footer -->
        <footer class="footer mt-auto py-3">
            <div class="container">
                <hr />
<<<<<<< HEAD
                <span class="text-secondary">(C) 2019 - 2024 Andreas Merkle (web@blue-andi.de)</span><br />
                <span class="text-secondary"><a href="https://github.com/BlueAndi/esp-rgb-led-matrix/blob/master/LICENSE">MIT License</a></span>
=======
                <span class="text-muted">(C) 2019 - 2023 Andreas Merkle (web@blue-andi.de)</span><br />
                <span class="text-muted"><a href="https://github.com/BlueAndi/Pixelix/blob/master/LICENSE">MIT License</a></span>
>>>>>>> 63dc4323
            </div>
        </footer>

        <!-- jQuery, and Bootstrap JS bundle -->
        <script type="text/javascript" src="/js/jquery-3.7.1.slim.min.js"></script>
        <script type="text/javascript" src="/js/bootstrap.bundle.min.js"></script>
        <!-- Pixelix menu -->
        <script type="text/javascript" src="/js/menu.js"></script>
        <script type="text/javascript" src="/js/pluginsSubMenu.js"></script>
        <!-- Pixelix utilities -->
        <script type="text/javascript" src="/js/utils.js"></script>
        <script type="text/javascript" src="/js/dialog.js"></script>
        <!-- Pixelix REST API -->
        <script type="text/javascript" src="/js/rest.js"></script>
        <!-- Zip library-->
        <script type="text/javascript" src="/js/jszip.min.js"></script>
        <script type="text/javascript" src="/js/jszip-utils.min.js"></script>
        <script type="text/javascript" src="/js/FileSaver.min.js"></script>

        <!-- Custom javascript -->
        <script>

            var restClient  = new pixelix.rest.Client();
            var zip         = new JSZip();

            /* Disable all UI elements. */
            function disableUI() {
                $("main :button").prop("disabled", true);
            }

            /* Enable all UI elements. */
            function enableUI() {
                $("main :button").prop("disabled", false);
            }

            function updateProgressBar(id, progress) {
                $("#" + id).css("width", progress + "%").attr("aria-valuenow", progress);
                $("#" + id).text(progress + "%");
            }

            function updateProgressUpdate(evt) {
                var progress = 0;

                if (true === evt.lengthComputable) {
                    progress = Math.ceil(evt.loaded * 100 / evt.total);
                }

                updateProgressBar("progressBar", progress);
            }

            function upload() {
                var file        = null;
                var fileCnt     = document.getElementById("inputFile").files.length;
                var fileSize    = 0;
                var index       = 0;
                var files       = [];
                var fileParameters  = {};
                var fileHeaders     = {};

                if (2 < fileCnt) {
                    fileCnt = 2;
                }

                for(index = 0; index < fileCnt; ++index) {
                    file = document.getElementById("inputFile").files[index];

                    if (("~FIRMWARE_FILENAME~" === file.name) ||
                        ("~BOOTLOADER_FILENAME~" === file.name) ||
                        ("~FILESYSTEM_FILENAME~" === file.name)) {

                        files.push(file);
                    }
                }

                $("#progressBar").css("width", "0%").attr("aria-valuenow", 0);

                if (0 === files.length) {

                    dialog.showWarning("<p>No file selected.</p>");

                } else {

                    disableUI();

                    for(index = 0; index < files.length; ++index) {
                        fileParameters[files[index].name] = files[index];

                        if ("~FIRMWARE_FILENAME~" === files[index].name) {
                            fileHeaders["X-File-Size-Firmware"] = files[index].size;
                        } else if ("~BOOTLOADER_FILENAME~" === files[index].name) {
                            fileHeaders["X-File-Size-Bootloader"] = files[index].size;
                        } else if ("~FILESYSTEM_FILENAME~" === files[index].name) {
                            fileHeaders["X-File-Size-Filesystem"] = files[index].size;
                        }
                    }

                    utils.makeRequest({
                        method: "POST",
                        url: "/upload.html",
                        parameter: fileParameters,
                        headers: fileHeaders,
                        onProgress: updateProgressUpdate
                    }).then(function(rsp) {
                        dialog.showInfo("<p>Upload successful.</p>")
                    }).catch(function(rsp) {
                        dialog.showError("<p>Error: " + rsp + "</p>")
                    }).finally(function() {
                        enableUI();
                    });
                }
            }

            function getConfigurationFiles() {
                return restClient.listAllFiles("/configuration").then(function(items) {
                    fileUrlList = [];

                    for(index = 0; index < items.length; ++index) {
                        fileUrlList.push({
                            name: items[index].name,
                            url: "/rest/api/v1/fs/file?path=" + encodeURIComponent(items[index].name)
                        });
                    }

                    return Promise.resolve(fileUrlList);
                });
            }

            function urlToPromise(url) {
                return new Promise(function(resolve, reject) {

                    JSZipUtils.getBinaryContent(url, function (err, data) {
                        if(err) {
                            reject(err);
                        } else {
                            resolve(data);
                        }
                    });
                });
            }

            function downloadWithBlob(fileUrlList) {
                return new Promise(function(resolve, reject) {
                    fileUrlList.forEach(function(fileUrl, index){
                        var filenameOnly = fileUrl.name.substring(fileUrl.name.lastIndexOf('/') + 1);
                        zip.file(filenameOnly, urlToPromise(fileUrl.url), { binary:true });
                    });
                    zip.generateAsync({ type:'blob' }).then(function(content) {
                        var date = new Date();
                        var day = date.getDate();
                        day = ((day < 10) ? '0' : '') + day;
                        var month = date.getMonth() + 1;
                        month = ((month < 10) ? '0' : '') + month;
                        var year = date.getFullYear();
                        var hour = date.getHours();
                        hour = ((hour < 10) ? '0' : '') + hour;
                        var minutes = date.getMinutes();
                        minutes = ((minutes < 10) ? '0' : '') + minutes;
                        var seconds = date.getSeconds();
                        seconds = ((seconds < 10) ? '0' : '') + seconds;
                        var filename = year + month + day + "_" + hour + minutes + seconds + "_backup.zip";
                        saveAs(content, filename);
                        resolve();
                    });
                });
            }

            function backup() {
                dialog.show("Backup", "<p>Please wait, backup is in progress.</p>").then(function() {
                    return getConfigurationFiles();
                }).then(function(fileUrlList) {
                    return downloadWithBlob(fileUrlList);
                }).then(function() {
                    dialog.showInfo("<p>Backup successful.</p>");
                }).catch(function() {
                    dialog.showError("<p>Backup failed.</p>");
                });
            }

            function restore() {
                var elem = document.getElementById("backupFile");
                var progress = 0;

                updateProgressBar("progressBarRestore", progress);

                if (0 === elem.files.length) {

                    dialog.showWarning("<p>No file selected.</p>");

                } else {
                    var file        = elem.files[0];
                    var fileSize    = file.size;

                    if (false === file.name.endsWith(".zip")) {

                        dialog.showError("<p>Unknown file: " + file.name + "</p>");

                    } else {

                        dialog.show("Restore", "<p>Please wait, restore is in progress.</p>").then(function() {
                            return zip.loadAsync(file);
                        }).then(function(zipObj) {
                            return new Promise(function(resolve, reject) {
                                var files = Object.keys(zipObj.files);
                                var progressPerFile = (90 - progress) / files.length;
                                var promiseChain = Promise.resolve();
    
                                files.forEach(function(filename) {
                                    var fileType = "text";
                                    var mimeType = "text/plain";
    
                                    if (true === filename.endsWith(".json")) {
                                        fileType = "text";
                                        mimeType = "text/plain";
                                    } else if ((true === filename.endsWith(".bmp")) ||
                                               (true === filename.endsWith(".gif"))) {
    
                                        if (JSZip.support.blob) {
                                            fileType = "blob";
                                            mimeType = "application/octet-stream";
                                        } else if (JSZip.support.uint8array) {
                                            fileType = "uint8array";
                                            mimeType = "application/octet-stream";
                                        }
                                    }
    
                                    promiseChain = promiseChain.then(zipObj.file(filename).async(fileType)).then(function(data) {

                                        progress += progressPerFile;
                                        updateProgressBar("progressBarRestore", progress);
    
                                        return restClient.writeFile("/configuration/" + filename, data, mimeType);
                                    });
                                });
                                
                                return promiseChain.then(function() {
                                    resolve();
                                });
                            });
                        }).then(function() {
                            progress = 90;
                            updateProgressBar("progressBarRestore", progress);
                        }).then(function() {
                            return restClient.reset();
                        }).then(function() {
                            progress = 100;
                            updateProgressBar("progressBarRestore", progress);

                            return dialog.showInfo("<p>Reset performed to apply restored configuration.</p>");
                        }).catch(function() {
                            dialog.showError("<p>Restore failed.</p>");
                        });
                    }
                }
            }

            /* Execute after page is ready. */
            $(document).ready(function() {
                menu.addSubMenu(menu.data, "Plugins", pluginSubMenu);
                menu.create("menu", menu.data);

                $("#inputFile").on("change", function() {
                    var fileName = $(this).val().split("\\").pop();
                    $(this).next(".custom-file-label").addClass("selected").html(fileName);

                    updateProgressBar("progressBar", 0);
                });

                $("#backupFile").on("change", function() {
                    var fileName = $(this).val().split("\\").pop();
                    $(this).next(".custom-file-label").addClass("selected").html(fileName);

                    updateProgressBar("progressBarRestore", 0);
                });
            });
        </script>
    </body>
</html><|MERGE_RESOLUTION|>--- conflicted
+++ resolved
@@ -1,383 +1,378 @@
-<!doctype html>
-<html lang="en" data-bs-theme="dark">
-    <head>
-        <meta charset="utf-8" />
-        <meta name="viewport" content="width=device-width, initial-scale=1, shrink-to-fit=no" />
-
-        <!-- Styles -->
-        <link rel="stylesheet" type="text/css" href="/style/bootstrap.min.css" />
-        <link rel="stylesheet" type="text/css" href="/style/sticky-footer-navbar.css" />
-        <link rel="stylesheet" type="text/css" href="/style/style.css" />
-
-        <title>PIXELIX</title>
-        <link rel="shortcut icon" type="image/png" href="/favicon.png" />
-    </head>
-    <body class="d-flex flex-column h-100">
-        <header>
-            <!-- Fixed navbar -->
-            <nav class="navbar navbar-expand-md navbar-dark fixed-top bg-dark">
-                <a class="navbar-brand" href="/index.html">
-                    <img src="/images/LogoSmall.png" alt="PIXELIX" />
-                </a>
-                <button class="navbar-toggler" type="button" data-bs-toggle="collapse" data-bs-target="#navbarCollapse" aria-controls="navbarCollapse" aria-expanded="false" aria-label="Toggle navigation">
-                    <span class="navbar-toggler-icon"></span>
-                </button>
-                <div class="collapse navbar-collapse" id="navbarCollapse">
-                    <ul class="navbar-nav mr-auto" id="menu">
-                    </ul>
-                </div>
-            </nav>
-        </header>
-
-        <!-- Begin page content -->
-        <main role="main" class="flex-shrink-0">
-            <!-- Dialog -->
-            <div class="modal fade" id="modalDialog" tabindex="-1" aria-labelledby="modalTitle" aria-hidden="true" data-bs-keyboard="false" data-bs-backdrop="static">
-                <div class="modal-dialog">
-                    <div class="modal-content">
-                        <div class="modal-header" id="dialogHeader">
-                            <h5 class="modal-title" id="dialogTitle"></h5>
-                        </div>
-                        <div class="modal-body" id="dialogBody">
-                        </div>
-                        <div class="modal-footer" id="dialogFooter">
-                        </div>
-                    </div>
-                </div>
-            </div>
-            <!-- Main view -->
-            <div class="container">
-                <h1 class="mt-5">Update</h1>
-
-                <ul class="nav nav-tabs" role="tablist">
-                    <li class="nav-item" role="presentation"><a class="nav-link active" id="update-tab" data-bs-toggle="tab" role="tab" href="#update"  aria-controls="update" aria-selected="true">Update</a></li>
-                    <li class="nav-item" role="presentation"><a class="nav-link" id="backup-tab" data-bs-toggle="tab" role="tab" href="#backup" aria-controls="backup" aria-selected="false">Backup</a></li>
-                    <li class="nav-item" role="presentation"><a class="nav-link" id="restore-tab" data-bs-toggle="tab" role="tab" href="#restore" aria-controls="restore" aria-selected="false">Restore</a></li>
-                </ul>
-
-                <div class="tab-content" id="myTabContent">
-
-                    <div class="tab-pane fade active show" id="update" role="tabpanel" aria-labelledby="update-tab">
-                        <br />
-                        <p>Upload <u>~FIRMWARE_FILENAME~</u> and <u>~BOOTLOADER_FILENAME~</u> file for software update or <u>~FILESYSTEM_FILENAME~</u> for updating the filesystem.</p>
-                        <p>Use multi-select to upload several files at once.</p>
-                        <div class="input-group">
-                            <input type="file" class="form-control" id="inputFile" multiple="multiple" accept=".bin">
-                            <button class="btn btn-light" type="button" onclick="upload();">Upload</button>
-                        </div>
-                        <div class="progress">
-                            <div id="progressBar" class="progress-bar progress-bar-striped progress-bar-animated" role="progressbar" style="width: 0%;" aria-valuenow="0" aria-valuemin="0" aria-valuemax="100">0%</div>
-                        </div>
-                    </div>
-
-                    <div class="tab-pane fade" id="backup" role="tabpanel" aria-labelledby="backup-tab">
-                        <br />
-                        <p>Backup the configuration.</p>
-                        <button class="btn btn-light" id="buttonBackup" type="button" onclick="backup();">Save As</button>
-                    </div>
-
-                    <div class="tab-pane fade" id="restore" role="tabpanel" aria-labelledby="restore-tab">
-                        <br />
-                        <p>Restore the configuration.</p>
-                        <div class="input-group">
-                            <input type="file" class="form-control" id="backupFile" accept=".zip">
-                            <button class="btn btn-light" type="button" onclick="restore();">Restore</button>
-                        </div>
-                        <div class="progress">
-                            <div id="progressBarRestore" class="progress-bar progress-bar-striped progress-bar-animated" role="progressbar" style="width: 0%;" aria-valuenow="0" aria-valuemin="0" aria-valuemax="100">0%</div>
-                        </div>
-                    </div>
-
-                </div>
-
-            </div>
-        </main>
-
-        <!-- Footer -->
-        <footer class="footer mt-auto py-3">
-            <div class="container">
-                <hr />
-<<<<<<< HEAD
-                <span class="text-secondary">(C) 2019 - 2024 Andreas Merkle (web@blue-andi.de)</span><br />
-                <span class="text-secondary"><a href="https://github.com/BlueAndi/esp-rgb-led-matrix/blob/master/LICENSE">MIT License</a></span>
-=======
-                <span class="text-muted">(C) 2019 - 2023 Andreas Merkle (web@blue-andi.de)</span><br />
-                <span class="text-muted"><a href="https://github.com/BlueAndi/Pixelix/blob/master/LICENSE">MIT License</a></span>
->>>>>>> 63dc4323
-            </div>
-        </footer>
-
-        <!-- jQuery, and Bootstrap JS bundle -->
-        <script type="text/javascript" src="/js/jquery-3.7.1.slim.min.js"></script>
-        <script type="text/javascript" src="/js/bootstrap.bundle.min.js"></script>
-        <!-- Pixelix menu -->
-        <script type="text/javascript" src="/js/menu.js"></script>
-        <script type="text/javascript" src="/js/pluginsSubMenu.js"></script>
-        <!-- Pixelix utilities -->
-        <script type="text/javascript" src="/js/utils.js"></script>
-        <script type="text/javascript" src="/js/dialog.js"></script>
-        <!-- Pixelix REST API -->
-        <script type="text/javascript" src="/js/rest.js"></script>
-        <!-- Zip library-->
-        <script type="text/javascript" src="/js/jszip.min.js"></script>
-        <script type="text/javascript" src="/js/jszip-utils.min.js"></script>
-        <script type="text/javascript" src="/js/FileSaver.min.js"></script>
-
-        <!-- Custom javascript -->
-        <script>
-
-            var restClient  = new pixelix.rest.Client();
-            var zip         = new JSZip();
-
-            /* Disable all UI elements. */
-            function disableUI() {
-                $("main :button").prop("disabled", true);
-            }
-
-            /* Enable all UI elements. */
-            function enableUI() {
-                $("main :button").prop("disabled", false);
-            }
-
-            function updateProgressBar(id, progress) {
-                $("#" + id).css("width", progress + "%").attr("aria-valuenow", progress);
-                $("#" + id).text(progress + "%");
-            }
-
-            function updateProgressUpdate(evt) {
-                var progress = 0;
-
-                if (true === evt.lengthComputable) {
-                    progress = Math.ceil(evt.loaded * 100 / evt.total);
-                }
-
-                updateProgressBar("progressBar", progress);
-            }
-
-            function upload() {
-                var file        = null;
-                var fileCnt     = document.getElementById("inputFile").files.length;
-                var fileSize    = 0;
-                var index       = 0;
-                var files       = [];
-                var fileParameters  = {};
-                var fileHeaders     = {};
-
-                if (2 < fileCnt) {
-                    fileCnt = 2;
-                }
-
-                for(index = 0; index < fileCnt; ++index) {
-                    file = document.getElementById("inputFile").files[index];
-
-                    if (("~FIRMWARE_FILENAME~" === file.name) ||
-                        ("~BOOTLOADER_FILENAME~" === file.name) ||
-                        ("~FILESYSTEM_FILENAME~" === file.name)) {
-
-                        files.push(file);
-                    }
-                }
-
-                $("#progressBar").css("width", "0%").attr("aria-valuenow", 0);
-
-                if (0 === files.length) {
-
-                    dialog.showWarning("<p>No file selected.</p>");
-
-                } else {
-
-                    disableUI();
-
-                    for(index = 0; index < files.length; ++index) {
-                        fileParameters[files[index].name] = files[index];
-
-                        if ("~FIRMWARE_FILENAME~" === files[index].name) {
-                            fileHeaders["X-File-Size-Firmware"] = files[index].size;
-                        } else if ("~BOOTLOADER_FILENAME~" === files[index].name) {
-                            fileHeaders["X-File-Size-Bootloader"] = files[index].size;
-                        } else if ("~FILESYSTEM_FILENAME~" === files[index].name) {
-                            fileHeaders["X-File-Size-Filesystem"] = files[index].size;
-                        }
-                    }
-
-                    utils.makeRequest({
-                        method: "POST",
-                        url: "/upload.html",
-                        parameter: fileParameters,
-                        headers: fileHeaders,
-                        onProgress: updateProgressUpdate
-                    }).then(function(rsp) {
-                        dialog.showInfo("<p>Upload successful.</p>")
-                    }).catch(function(rsp) {
-                        dialog.showError("<p>Error: " + rsp + "</p>")
-                    }).finally(function() {
-                        enableUI();
-                    });
-                }
-            }
-
-            function getConfigurationFiles() {
-                return restClient.listAllFiles("/configuration").then(function(items) {
-                    fileUrlList = [];
-
-                    for(index = 0; index < items.length; ++index) {
-                        fileUrlList.push({
-                            name: items[index].name,
-                            url: "/rest/api/v1/fs/file?path=" + encodeURIComponent(items[index].name)
-                        });
-                    }
-
-                    return Promise.resolve(fileUrlList);
-                });
-            }
-
-            function urlToPromise(url) {
-                return new Promise(function(resolve, reject) {
-
-                    JSZipUtils.getBinaryContent(url, function (err, data) {
-                        if(err) {
-                            reject(err);
-                        } else {
-                            resolve(data);
-                        }
-                    });
-                });
-            }
-
-            function downloadWithBlob(fileUrlList) {
-                return new Promise(function(resolve, reject) {
-                    fileUrlList.forEach(function(fileUrl, index){
-                        var filenameOnly = fileUrl.name.substring(fileUrl.name.lastIndexOf('/') + 1);
-                        zip.file(filenameOnly, urlToPromise(fileUrl.url), { binary:true });
-                    });
-                    zip.generateAsync({ type:'blob' }).then(function(content) {
-                        var date = new Date();
-                        var day = date.getDate();
-                        day = ((day < 10) ? '0' : '') + day;
-                        var month = date.getMonth() + 1;
-                        month = ((month < 10) ? '0' : '') + month;
-                        var year = date.getFullYear();
-                        var hour = date.getHours();
-                        hour = ((hour < 10) ? '0' : '') + hour;
-                        var minutes = date.getMinutes();
-                        minutes = ((minutes < 10) ? '0' : '') + minutes;
-                        var seconds = date.getSeconds();
-                        seconds = ((seconds < 10) ? '0' : '') + seconds;
-                        var filename = year + month + day + "_" + hour + minutes + seconds + "_backup.zip";
-                        saveAs(content, filename);
-                        resolve();
-                    });
-                });
-            }
-
-            function backup() {
-                dialog.show("Backup", "<p>Please wait, backup is in progress.</p>").then(function() {
-                    return getConfigurationFiles();
-                }).then(function(fileUrlList) {
-                    return downloadWithBlob(fileUrlList);
-                }).then(function() {
-                    dialog.showInfo("<p>Backup successful.</p>");
-                }).catch(function() {
-                    dialog.showError("<p>Backup failed.</p>");
-                });
-            }
-
-            function restore() {
-                var elem = document.getElementById("backupFile");
-                var progress = 0;
-
-                updateProgressBar("progressBarRestore", progress);
-
-                if (0 === elem.files.length) {
-
-                    dialog.showWarning("<p>No file selected.</p>");
-
-                } else {
-                    var file        = elem.files[0];
-                    var fileSize    = file.size;
-
-                    if (false === file.name.endsWith(".zip")) {
-
-                        dialog.showError("<p>Unknown file: " + file.name + "</p>");
-
-                    } else {
-
-                        dialog.show("Restore", "<p>Please wait, restore is in progress.</p>").then(function() {
-                            return zip.loadAsync(file);
-                        }).then(function(zipObj) {
-                            return new Promise(function(resolve, reject) {
-                                var files = Object.keys(zipObj.files);
-                                var progressPerFile = (90 - progress) / files.length;
-                                var promiseChain = Promise.resolve();
-    
-                                files.forEach(function(filename) {
-                                    var fileType = "text";
-                                    var mimeType = "text/plain";
-    
-                                    if (true === filename.endsWith(".json")) {
-                                        fileType = "text";
-                                        mimeType = "text/plain";
-                                    } else if ((true === filename.endsWith(".bmp")) ||
-                                               (true === filename.endsWith(".gif"))) {
-    
-                                        if (JSZip.support.blob) {
-                                            fileType = "blob";
-                                            mimeType = "application/octet-stream";
-                                        } else if (JSZip.support.uint8array) {
-                                            fileType = "uint8array";
-                                            mimeType = "application/octet-stream";
-                                        }
-                                    }
-    
-                                    promiseChain = promiseChain.then(zipObj.file(filename).async(fileType)).then(function(data) {
-
-                                        progress += progressPerFile;
-                                        updateProgressBar("progressBarRestore", progress);
-    
-                                        return restClient.writeFile("/configuration/" + filename, data, mimeType);
-                                    });
-                                });
-                                
-                                return promiseChain.then(function() {
-                                    resolve();
-                                });
-                            });
-                        }).then(function() {
-                            progress = 90;
-                            updateProgressBar("progressBarRestore", progress);
-                        }).then(function() {
-                            return restClient.reset();
-                        }).then(function() {
-                            progress = 100;
-                            updateProgressBar("progressBarRestore", progress);
-
-                            return dialog.showInfo("<p>Reset performed to apply restored configuration.</p>");
-                        }).catch(function() {
-                            dialog.showError("<p>Restore failed.</p>");
-                        });
-                    }
-                }
-            }
-
-            /* Execute after page is ready. */
-            $(document).ready(function() {
-                menu.addSubMenu(menu.data, "Plugins", pluginSubMenu);
-                menu.create("menu", menu.data);
-
-                $("#inputFile").on("change", function() {
-                    var fileName = $(this).val().split("\\").pop();
-                    $(this).next(".custom-file-label").addClass("selected").html(fileName);
-
-                    updateProgressBar("progressBar", 0);
-                });
-
-                $("#backupFile").on("change", function() {
-                    var fileName = $(this).val().split("\\").pop();
-                    $(this).next(".custom-file-label").addClass("selected").html(fileName);
-
-                    updateProgressBar("progressBarRestore", 0);
-                });
-            });
-        </script>
-    </body>
+<!doctype html>
+<html lang="en" data-bs-theme="dark">
+    <head>
+        <meta charset="utf-8" />
+        <meta name="viewport" content="width=device-width, initial-scale=1, shrink-to-fit=no" />
+
+        <!-- Styles -->
+        <link rel="stylesheet" type="text/css" href="/style/bootstrap.min.css" />
+        <link rel="stylesheet" type="text/css" href="/style/sticky-footer-navbar.css" />
+        <link rel="stylesheet" type="text/css" href="/style/style.css" />
+
+        <title>PIXELIX</title>
+        <link rel="shortcut icon" type="image/png" href="/favicon.png" />
+    </head>
+    <body class="d-flex flex-column h-100">
+        <header>
+            <!-- Fixed navbar -->
+            <nav class="navbar navbar-expand-md navbar-dark fixed-top bg-dark">
+                <a class="navbar-brand" href="/index.html">
+                    <img src="/images/LogoSmall.png" alt="PIXELIX" />
+                </a>
+                <button class="navbar-toggler" type="button" data-bs-toggle="collapse" data-bs-target="#navbarCollapse" aria-controls="navbarCollapse" aria-expanded="false" aria-label="Toggle navigation">
+                    <span class="navbar-toggler-icon"></span>
+                </button>
+                <div class="collapse navbar-collapse" id="navbarCollapse">
+                    <ul class="navbar-nav mr-auto" id="menu">
+                    </ul>
+                </div>
+            </nav>
+        </header>
+
+        <!-- Begin page content -->
+        <main role="main" class="flex-shrink-0">
+            <!-- Dialog -->
+            <div class="modal fade" id="modalDialog" tabindex="-1" aria-labelledby="modalTitle" aria-hidden="true" data-bs-keyboard="false" data-bs-backdrop="static">
+                <div class="modal-dialog">
+                    <div class="modal-content">
+                        <div class="modal-header" id="dialogHeader">
+                            <h5 class="modal-title" id="dialogTitle"></h5>
+                        </div>
+                        <div class="modal-body" id="dialogBody">
+                        </div>
+                        <div class="modal-footer" id="dialogFooter">
+                        </div>
+                    </div>
+                </div>
+            </div>
+            <!-- Main view -->
+            <div class="container">
+                <h1 class="mt-5">Update</h1>
+
+                <ul class="nav nav-tabs" role="tablist">
+                    <li class="nav-item" role="presentation"><a class="nav-link active" id="update-tab" data-bs-toggle="tab" role="tab" href="#update"  aria-controls="update" aria-selected="true">Update</a></li>
+                    <li class="nav-item" role="presentation"><a class="nav-link" id="backup-tab" data-bs-toggle="tab" role="tab" href="#backup" aria-controls="backup" aria-selected="false">Backup</a></li>
+                    <li class="nav-item" role="presentation"><a class="nav-link" id="restore-tab" data-bs-toggle="tab" role="tab" href="#restore" aria-controls="restore" aria-selected="false">Restore</a></li>
+                </ul>
+
+                <div class="tab-content" id="myTabContent">
+
+                    <div class="tab-pane fade active show" id="update" role="tabpanel" aria-labelledby="update-tab">
+                        <br />
+                        <p>Upload <u>~FIRMWARE_FILENAME~</u> and <u>~BOOTLOADER_FILENAME~</u> file for software update or <u>~FILESYSTEM_FILENAME~</u> for updating the filesystem.</p>
+                        <p>Use multi-select to upload several files at once.</p>
+                        <div class="input-group">
+                            <input type="file" class="form-control" id="inputFile" multiple="multiple" accept=".bin">
+                            <button class="btn btn-light" type="button" onclick="upload();">Upload</button>
+                        </div>
+                        <div class="progress">
+                            <div id="progressBar" class="progress-bar progress-bar-striped progress-bar-animated" role="progressbar" style="width: 0%;" aria-valuenow="0" aria-valuemin="0" aria-valuemax="100">0%</div>
+                        </div>
+                    </div>
+
+                    <div class="tab-pane fade" id="backup" role="tabpanel" aria-labelledby="backup-tab">
+                        <br />
+                        <p>Backup the configuration.</p>
+                        <button class="btn btn-light" id="buttonBackup" type="button" onclick="backup();">Save As</button>
+                    </div>
+
+                    <div class="tab-pane fade" id="restore" role="tabpanel" aria-labelledby="restore-tab">
+                        <br />
+                        <p>Restore the configuration.</p>
+                        <div class="input-group">
+                            <input type="file" class="form-control" id="backupFile" accept=".zip">
+                            <button class="btn btn-light" type="button" onclick="restore();">Restore</button>
+                        </div>
+                        <div class="progress">
+                            <div id="progressBarRestore" class="progress-bar progress-bar-striped progress-bar-animated" role="progressbar" style="width: 0%;" aria-valuenow="0" aria-valuemin="0" aria-valuemax="100">0%</div>
+                        </div>
+                    </div>
+
+                </div>
+
+            </div>
+        </main>
+
+        <!-- Footer -->
+        <footer class="footer mt-auto py-3">
+            <div class="container">
+                <hr />
+                <span class="text-secondary">(C) 2019 - 2024 Andreas Merkle (web@blue-andi.de)</span><br />
+                <span class="text-secondary"><a href="https://github.com/BlueAndi/Pixelix/blob/master/LICENSE">MIT License</a></span>
+            </div>
+        </footer>
+
+        <!-- jQuery, and Bootstrap JS bundle -->
+        <script type="text/javascript" src="/js/jquery-3.7.1.slim.min.js"></script>
+        <script type="text/javascript" src="/js/bootstrap.bundle.min.js"></script>
+        <!-- Pixelix menu -->
+        <script type="text/javascript" src="/js/menu.js"></script>
+        <script type="text/javascript" src="/js/pluginsSubMenu.js"></script>
+        <!-- Pixelix utilities -->
+        <script type="text/javascript" src="/js/utils.js"></script>
+        <script type="text/javascript" src="/js/dialog.js"></script>
+        <!-- Pixelix REST API -->
+        <script type="text/javascript" src="/js/rest.js"></script>
+        <!-- Zip library-->
+        <script type="text/javascript" src="/js/jszip.min.js"></script>
+        <script type="text/javascript" src="/js/jszip-utils.min.js"></script>
+        <script type="text/javascript" src="/js/FileSaver.min.js"></script>
+
+        <!-- Custom javascript -->
+        <script>
+
+            var restClient  = new pixelix.rest.Client();
+            var zip         = new JSZip();
+
+            /* Disable all UI elements. */
+            function disableUI() {
+                $("main :button").prop("disabled", true);
+            }
+
+            /* Enable all UI elements. */
+            function enableUI() {
+                $("main :button").prop("disabled", false);
+            }
+
+            function updateProgressBar(id, progress) {
+                $("#" + id).css("width", progress + "%").attr("aria-valuenow", progress);
+                $("#" + id).text(progress + "%");
+            }
+
+            function updateProgressUpdate(evt) {
+                var progress = 0;
+
+                if (true === evt.lengthComputable) {
+                    progress = Math.ceil(evt.loaded * 100 / evt.total);
+                }
+
+                updateProgressBar("progressBar", progress);
+            }
+
+            function upload() {
+                var file        = null;
+                var fileCnt     = document.getElementById("inputFile").files.length;
+                var fileSize    = 0;
+                var index       = 0;
+                var files       = [];
+                var fileParameters  = {};
+                var fileHeaders     = {};
+
+                if (2 < fileCnt) {
+                    fileCnt = 2;
+                }
+
+                for(index = 0; index < fileCnt; ++index) {
+                    file = document.getElementById("inputFile").files[index];
+
+                    if (("~FIRMWARE_FILENAME~" === file.name) ||
+                        ("~BOOTLOADER_FILENAME~" === file.name) ||
+                        ("~FILESYSTEM_FILENAME~" === file.name)) {
+
+                        files.push(file);
+                    }
+                }
+
+                $("#progressBar").css("width", "0%").attr("aria-valuenow", 0);
+
+                if (0 === files.length) {
+
+                    dialog.showWarning("<p>No file selected.</p>");
+
+                } else {
+
+                    disableUI();
+
+                    for(index = 0; index < files.length; ++index) {
+                        fileParameters[files[index].name] = files[index];
+
+                        if ("~FIRMWARE_FILENAME~" === files[index].name) {
+                            fileHeaders["X-File-Size-Firmware"] = files[index].size;
+                        } else if ("~BOOTLOADER_FILENAME~" === files[index].name) {
+                            fileHeaders["X-File-Size-Bootloader"] = files[index].size;
+                        } else if ("~FILESYSTEM_FILENAME~" === files[index].name) {
+                            fileHeaders["X-File-Size-Filesystem"] = files[index].size;
+                        }
+                    }
+
+                    utils.makeRequest({
+                        method: "POST",
+                        url: "/upload.html",
+                        parameter: fileParameters,
+                        headers: fileHeaders,
+                        onProgress: updateProgressUpdate
+                    }).then(function(rsp) {
+                        dialog.showInfo("<p>Upload successful.</p>")
+                    }).catch(function(rsp) {
+                        dialog.showError("<p>Error: " + rsp + "</p>")
+                    }).finally(function() {
+                        enableUI();
+                    });
+                }
+            }
+
+            function getConfigurationFiles() {
+                return restClient.listAllFiles("/configuration").then(function(items) {
+                    fileUrlList = [];
+
+                    for(index = 0; index < items.length; ++index) {
+                        fileUrlList.push({
+                            name: items[index].name,
+                            url: "/rest/api/v1/fs/file?path=" + encodeURIComponent(items[index].name)
+                        });
+                    }
+
+                    return Promise.resolve(fileUrlList);
+                });
+            }
+
+            function urlToPromise(url) {
+                return new Promise(function(resolve, reject) {
+
+                    JSZipUtils.getBinaryContent(url, function (err, data) {
+                        if(err) {
+                            reject(err);
+                        } else {
+                            resolve(data);
+                        }
+                    });
+                });
+            }
+
+            function downloadWithBlob(fileUrlList) {
+                return new Promise(function(resolve, reject) {
+                    fileUrlList.forEach(function(fileUrl, index){
+                        var filenameOnly = fileUrl.name.substring(fileUrl.name.lastIndexOf('/') + 1);
+                        zip.file(filenameOnly, urlToPromise(fileUrl.url), { binary:true });
+                    });
+                    zip.generateAsync({ type:'blob' }).then(function(content) {
+                        var date = new Date();
+                        var day = date.getDate();
+                        day = ((day < 10) ? '0' : '') + day;
+                        var month = date.getMonth() + 1;
+                        month = ((month < 10) ? '0' : '') + month;
+                        var year = date.getFullYear();
+                        var hour = date.getHours();
+                        hour = ((hour < 10) ? '0' : '') + hour;
+                        var minutes = date.getMinutes();
+                        minutes = ((minutes < 10) ? '0' : '') + minutes;
+                        var seconds = date.getSeconds();
+                        seconds = ((seconds < 10) ? '0' : '') + seconds;
+                        var filename = year + month + day + "_" + hour + minutes + seconds + "_backup.zip";
+                        saveAs(content, filename);
+                        resolve();
+                    });
+                });
+            }
+
+            function backup() {
+                dialog.show("Backup", "<p>Please wait, backup is in progress.</p>").then(function() {
+                    return getConfigurationFiles();
+                }).then(function(fileUrlList) {
+                    return downloadWithBlob(fileUrlList);
+                }).then(function() {
+                    dialog.showInfo("<p>Backup successful.</p>");
+                }).catch(function() {
+                    dialog.showError("<p>Backup failed.</p>");
+                });
+            }
+
+            function restore() {
+                var elem = document.getElementById("backupFile");
+                var progress = 0;
+
+                updateProgressBar("progressBarRestore", progress);
+
+                if (0 === elem.files.length) {
+
+                    dialog.showWarning("<p>No file selected.</p>");
+
+                } else {
+                    var file        = elem.files[0];
+                    var fileSize    = file.size;
+
+                    if (false === file.name.endsWith(".zip")) {
+
+                        dialog.showError("<p>Unknown file: " + file.name + "</p>");
+
+                    } else {
+
+                        dialog.show("Restore", "<p>Please wait, restore is in progress.</p>").then(function() {
+                            return zip.loadAsync(file);
+                        }).then(function(zipObj) {
+                            return new Promise(function(resolve, reject) {
+                                var files = Object.keys(zipObj.files);
+                                var progressPerFile = (90 - progress) / files.length;
+                                var promiseChain = Promise.resolve();
+    
+                                files.forEach(function(filename) {
+                                    var fileType = "text";
+                                    var mimeType = "text/plain";
+    
+                                    if (true === filename.endsWith(".json")) {
+                                        fileType = "text";
+                                        mimeType = "text/plain";
+                                    } else if ((true === filename.endsWith(".bmp")) ||
+                                               (true === filename.endsWith(".gif"))) {
+    
+                                        if (JSZip.support.blob) {
+                                            fileType = "blob";
+                                            mimeType = "application/octet-stream";
+                                        } else if (JSZip.support.uint8array) {
+                                            fileType = "uint8array";
+                                            mimeType = "application/octet-stream";
+                                        }
+                                    }
+    
+                                    promiseChain = promiseChain.then(zipObj.file(filename).async(fileType)).then(function(data) {
+
+                                        progress += progressPerFile;
+                                        updateProgressBar("progressBarRestore", progress);
+    
+                                        return restClient.writeFile("/configuration/" + filename, data, mimeType);
+                                    });
+                                });
+                                
+                                return promiseChain.then(function() {
+                                    resolve();
+                                });
+                            });
+                        }).then(function() {
+                            progress = 90;
+                            updateProgressBar("progressBarRestore", progress);
+                        }).then(function() {
+                            return restClient.reset();
+                        }).then(function() {
+                            progress = 100;
+                            updateProgressBar("progressBarRestore", progress);
+
+                            return dialog.showInfo("<p>Reset performed to apply restored configuration.</p>");
+                        }).catch(function() {
+                            dialog.showError("<p>Restore failed.</p>");
+                        });
+                    }
+                }
+            }
+
+            /* Execute after page is ready. */
+            $(document).ready(function() {
+                menu.addSubMenu(menu.data, "Plugins", pluginSubMenu);
+                menu.create("menu", menu.data);
+
+                $("#inputFile").on("change", function() {
+                    var fileName = $(this).val().split("\\").pop();
+                    $(this).next(".custom-file-label").addClass("selected").html(fileName);
+
+                    updateProgressBar("progressBar", 0);
+                });
+
+                $("#backupFile").on("change", function() {
+                    var fileName = $(this).val().split("\\").pop();
+                    $(this).next(".custom-file-label").addClass("selected").html(fileName);
+
+                    updateProgressBar("progressBarRestore", 0);
+                });
+            });
+        </script>
+    </body>
 </html>