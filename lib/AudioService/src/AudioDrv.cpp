--- conflicted
+++ resolved
@@ -1,393 +1,366 @@
-/* MIT License
- *
- * Copyright (c) 2019 - 2025 Andreas Merkle <web@blue-andi.de>
- *
- * Permission is hereby granted, free of charge, to any person obtaining a copy
- * of this software and associated documentation files (the "Software"), to deal
- * in the Software without restriction, including without limitation the rights
- * to use, copy, modify, merge, publish, distribute, sublicense, and/or sell
- * copies of the Software, and to permit persons to whom the Software is
- * furnished to do so, subject to the following conditions:
- *
- * The above copyright notice and this permission notice shall be included in all
- * copies or substantial portions of the Software.
- *
- * THE SOFTWARE IS PROVIDED "AS IS", WITHOUT WARRANTY OF ANY KIND, EXPRESS OR
- * IMPLIED, INCLUDING BUT NOT LIMITED TO THE WARRANTIES OF MERCHANTABILITY,
- * FITNESS FOR A PARTICULAR PURPOSE AND NONINFRINGEMENT. IN NO EVENT SHALL THE
- * AUTHORS OR COPYRIGHT HOLDERS BE LIABLE FOR ANY CLAIM, DAMAGES OR OTHER
- * LIABILITY, WHETHER IN AN ACTION OF CONTRACT, TORT OR OTHERWISE, ARISING FROM,
- * OUT OF OR IN CONNECTION WITH THE SOFTWARE OR THE USE OR OTHER DEALINGS IN THE
- * SOFTWARE.
- */
-
-/*******************************************************************************
-    DESCRIPTION
-*******************************************************************************/
-/**
- * @brief  Audio driver
- * @author Andreas Merkle <web@blue-andi.de>
- */
-
-/******************************************************************************
- * Includes
- *****************************************************************************/
-#include "AudioDrv.h"
-
-#include <Logging.h>
-#include <Board.h>
-
-/******************************************************************************
- * Compiler Switches
- *****************************************************************************/
-
-/******************************************************************************
- * Macros
- *****************************************************************************/
-
-<<<<<<< HEAD
-=======
-#ifdef CONFIG_IDF_TARGET_ESP32
-
-#if ESP_ARDUINO_VERSION >= ESP_ARDUINO_VERSION_VAL(2, 0, 4)
-
-/**
- * Only the left channel is supported.
- * Workaround, see https://github.com/espressif/arduino-esp32/issues/7177
- */
-#define I2S_MIC_CHANNEL I2S_CHANNEL_FMT_ONLY_RIGHT 
-
-#else
-
-/**
- * Only the left channel is supported.
- */
-#define I2S_MIC_CHANNEL I2S_CHANNEL_FMT_ONLY_LEFT
-
-#endif  
-
-#else
-
-/**
- * Only the left channel is supported.
- */
-#define I2S_MIC_CHANNEL I2S_CHANNEL_FMT_ONLY_LEFT
-
-#endif
-
->>>>>>> 90cd03c1
-/******************************************************************************
- * Types and classes
- *****************************************************************************/
-
-/******************************************************************************
- * Prototypes
- *****************************************************************************/
-
-/******************************************************************************
- * Local Variables
- *****************************************************************************/
-
-/******************************************************************************
- * Public Methods
- *****************************************************************************/
-
-bool AudioDrv::start()
-{
-    bool isSuccessful = true;
-
-    if (nullptr == m_taskHandle)
-    {
-        if (false == m_mutex.create())
-        {
-            isSuccessful = false;
-        }
-        else
-        {
-            /* Clear sample write index before the task will start.
-             * Otherwise it may happen that the first buffer of the
-             * observers will be filled partly.
-             */
-            m_sampleWriteIndex = 0U;
-
-            /* Create binary semaphore to signal task exit. */
-            m_xSemaphore = xSemaphoreCreateBinary();
-
-            if (nullptr == m_xSemaphore)
-            {
-                isSuccessful = false;
-            }
-            else
-            {
-                BaseType_t  osRet   = pdFAIL;
-
-                /* Task shall run */
-                m_taskExit = false;
-
-                osRet = xTaskCreateUniversal(   processTask,
-                                                "audioDrvTask",
-                                                TASK_STACK_SIZE,
-                                                this,
-                                                TASK_PRIORITY,
-                                                &m_taskHandle,
-                                                TASK_RUN_CORE);
-
-                /* Task creation failed? */
-                if (pdPASS != osRet)
-                {
-                    isSuccessful = false;
-                }
-                else
-                {
-                    (void)xSemaphoreGive(m_xSemaphore);
-                }
-            }
-        }
-
-        /* Any error happened? */
-        if (false == isSuccessful)
-        {
-            if (nullptr != m_xSemaphore)
-            {
-                vSemaphoreDelete(m_xSemaphore);
-                m_xSemaphore = nullptr;
-            }
-
-            m_mutex.destroy();
-        }
-        else
-        {
-            LOG_INFO("Audio driver task is up.");
-        }
-    }
-
-    return isSuccessful;
-}
-
-void AudioDrv::stop()
-{
-    if (nullptr != m_taskHandle)
-    {
-        m_taskExit = true;
-
-        /* Join */
-        (void)xSemaphoreTake(m_xSemaphore, portMAX_DELAY);
-
-        LOG_INFO("Audio driver task is down.");
-
-        vSemaphoreDelete(m_xSemaphore);
-        m_xSemaphore = nullptr;
-
-        m_mutex.destroy();
-
-        m_taskHandle = nullptr;
-    }
-}
-
-/******************************************************************************
- * Protected Methods
- *****************************************************************************/
-
-/******************************************************************************
- * Private Methods
- *****************************************************************************/
-
-void AudioDrv::processTask(void* parameters)
-{
-    AudioDrv* tthis = static_cast<AudioDrv*>(parameters);
-
-    if ((nullptr != tthis) &&
-        (nullptr != tthis->m_xSemaphore))
-    {
-        (void)xSemaphoreTake(tthis->m_xSemaphore, portMAX_DELAY);
-
-        if (true == tthis->initI2S())
-        {
-            LOG_INFO("I2S channel allocated.");
-
-            while(false == tthis->m_taskExit)
-            {
-                tthis->process();
-            }
-
-            tthis->deInitI2S();
-
-            LOG_INFO("I2S channel released.");
-        }
-        else
-        {
-            LOG_ERROR("I2S initialization failed, shutdown audio task.");
-        }
-
-        (void)xSemaphoreGive(tthis->m_xSemaphore);
-    }
-
-    vTaskDelete(nullptr);
-}
-
-void AudioDrv::process()
-{
-    size_t      bytesRead           = 0U;
-    uint8_t*    dmaBlockBufferAddr  = &m_dmaBlockBuffer[m_dmaBlockBufferWriteIndex];
-    size_t      dmaBlockBufferSize  = sizeof(m_dmaBlockBuffer) - m_dmaBlockBufferWriteIndex;
-
-    if (ESP_OK == i2s_channel_read(m_i2sRxChannelHandle, dmaBlockBufferAddr, dmaBlockBufferSize, &bytesRead, DMA_BLOCK_TIMEOUT))
-    {
-        m_dmaBlockBufferWriteIndex += bytesRead;
-
-        /* One DMA block read? */
-        if (sizeof(m_dmaBlockBuffer) <= m_dmaBlockBufferWriteIndex)
-        {
-            uint16_t            sampleIdx;
-            void*               vDmaBlockBuffer = static_cast<void*>(m_dmaBlockBuffer);
-            int32_t*            samples         = static_cast<int32_t*>(vDmaBlockBuffer);
-            MutexGuard<Mutex>   guard(m_mutex);
-
-            for(sampleIdx = 0U; sampleIdx < SAMPLES_PER_DMA_BLOCK; ++sampleIdx)
-            {
-                /* Down shift to get the real value. */
-                int32_t sample24bit = samples[sampleIdx] >> I2S_SAMPLE_SHIFT;
-
-                m_sampleBuffer[m_sampleWriteIndex] = sample24bit;
-                ++m_sampleWriteIndex;
-
-                /* Check for ext. microphone */
-                if (false == m_isMicAvailable)
-                {
-                    if (0 != sample24bit)
-                    {
-                        m_isMicAvailable = true;
-                    }
-                }
-
-                /* All samples read? */
-                if (SAMPLES <= m_sampleWriteIndex)
-                {
-                    uint32_t observerIndex = 0U;
-
-                    m_sampleWriteIndex = 0U;
-
-                    while(observerIndex < MAX_OBSERVERS)
-                    {
-                        IAudioObserver* observer = m_observers[observerIndex];
-
-                        if (nullptr != observer)
-                        {
-                            observer->notify(m_sampleBuffer, SAMPLES);
-                        }
-
-                        ++observerIndex;
-                    }
-                }
-            }
-
-            m_dmaBlockBufferWriteIndex = 0U;
-        }
-    }
-}
-
-bool AudioDrv::initI2S()
-{
-    bool                isSuccessful    = false;
-    esp_err_t           i2sRet          = ESP_OK;
-    i2s_chan_config_t   i2sChanConfig   =
-    {
-<<<<<<< HEAD
-        I2S_NUM_AUTO,
-        I2S_ROLE_MASTER,
-        DMA_BLOCKS,
-        DMA_BLOCK_SIZE,
-        false /* Automatic clearing of DMA tx buffer not necessary, because only used for receiving. */
-=======
-        .mode                   = static_cast<i2s_mode_t>(I2S_MODE_MASTER | I2S_MODE_RX),
-        .sample_rate            = SAMPLE_RATE,
-        .bits_per_sample        = I2S_BITS_PER_SAMPLE,
-        .channel_format         = I2S_MIC_CHANNEL,              /* It is assumed, that the I2S device supports the left audio channel only. */
-        .communication_format   = I2S_COMM_FORMAT_STAND_I2S,    /* I2S_COMM_FORMAT_I2S is necessary for Philips Standard format. */
-        .intr_alloc_flags       = ESP_INTR_FLAG_LEVEL1,
-        .dma_buf_count          = DMA_BLOCKS,
-        .dma_buf_len            = DMA_BLOCK_SIZE,
-        .use_apll               = false,                        /* Higher accuracy with APLL is not necessary. */
-        .tx_desc_auto_clear     = false,                        /* In underflow condition, the tx descriptor shall not be cleared automatically. */
-        .fixed_mclk             = 0,                            /* No fixed MCLK output. */
-        .mclk_multiple          = I2S_MCLK_MULTIPLE_DEFAULT,
-        .bits_per_chan          = I2S_BITS_PER_CHAN_DEFAULT
-    };
-    i2s_pin_config_t    pinConfig   =
-    {
-        .mck_io_num     = I2S_PIN_NO_CHANGE,
-        .bck_io_num     = Board::Pin::i2sSerialClock,
-        .ws_io_num      = Board::Pin::i2sWordSelect,
-        .data_out_num   = I2S_PIN_NO_CHANGE,
-        .data_in_num    = Board::Pin::i2sSerialDataIn
->>>>>>> 90cd03c1
-    };
-
-    i2sRet = i2s_new_channel(&i2sChanConfig, nullptr, &m_i2sRxChannelHandle);
-
-    if (ESP_OK != i2sRet)
-    {
-        LOG_ERROR("Failed to allocate I2S channel: %s", esp_err_to_name(i2sRet));
-    }
-    else
-    {
-        i2s_std_config_t    i2sStdConfig    =
-        {
-            I2S_STD_CLK_DEFAULT_CONFIG(SAMPLE_RATE),
-            I2S_STD_PHILIPS_SLOT_DEFAULT_CONFIG(I2S_BITS_PER_SAMPLE, I2S_SLOT_MODE_MONO),
-            {
-                I2S_GPIO_UNUSED,
-                static_cast<gpio_num_t>(Board::Pin::i2sSerialClock),
-                static_cast<gpio_num_t>(Board::Pin::i2sWordSelect),
-                I2S_GPIO_UNUSED,
-                static_cast<gpio_num_t>(Board::Pin::i2sSerialDataIn),
-                {
-                    0, /* Do not invert MCLK output. */
-                    0, /* Do not invert BCLK input/output. */
-                    0 /* Do not invert the WS input/output. */
-                }
-            }
-        };
-
-        /* Default is only receiving left slot in mono mode,
-         * therefore update here for using the right slot.
-         */
-        /* i2sStdConfig.slot_cfg.slot_mask = I2S_STD_SLOT_RIGHT; */
-
-        i2sRet = i2s_channel_init_std_mode(m_i2sRxChannelHandle, &i2sStdConfig);
-
-        if (ESP_OK != i2sRet)
-        {
-            LOG_ERROR("Failed to initialize I2S channel to standard mode.: %s", esp_err_to_name(i2sRet));
-            deInitI2S();
-        }
-        else if (ESP_OK != i2s_channel_enable(m_i2sRxChannelHandle))
-        {
-            deInitI2S();
-        }
-        else
-        {
-            isSuccessful = true;
-        }
-    }
-    
-    return isSuccessful;
-}
-
-void AudioDrv::deInitI2S()
-{
-    if (nullptr != m_i2sRxChannelHandle)
-    {
-        (void)i2s_channel_disable(m_i2sRxChannelHandle);
-        (void)i2s_del_channel(m_i2sRxChannelHandle);
-        m_i2sRxChannelHandle = nullptr;
-    }
-}
-
-/******************************************************************************
- * External Functions
- *****************************************************************************/
-
-/******************************************************************************
- * Local Functions
- *****************************************************************************/
+/* MIT License
+ *
+ * Copyright (c) 2019 - 2025 Andreas Merkle <web@blue-andi.de>
+ *
+ * Permission is hereby granted, free of charge, to any person obtaining a copy
+ * of this software and associated documentation files (the "Software"), to deal
+ * in the Software without restriction, including without limitation the rights
+ * to use, copy, modify, merge, publish, distribute, sublicense, and/or sell
+ * copies of the Software, and to permit persons to whom the Software is
+ * furnished to do so, subject to the following conditions:
+ *
+ * The above copyright notice and this permission notice shall be included in all
+ * copies or substantial portions of the Software.
+ *
+ * THE SOFTWARE IS PROVIDED "AS IS", WITHOUT WARRANTY OF ANY KIND, EXPRESS OR
+ * IMPLIED, INCLUDING BUT NOT LIMITED TO THE WARRANTIES OF MERCHANTABILITY,
+ * FITNESS FOR A PARTICULAR PURPOSE AND NONINFRINGEMENT. IN NO EVENT SHALL THE
+ * AUTHORS OR COPYRIGHT HOLDERS BE LIABLE FOR ANY CLAIM, DAMAGES OR OTHER
+ * LIABILITY, WHETHER IN AN ACTION OF CONTRACT, TORT OR OTHERWISE, ARISING FROM,
+ * OUT OF OR IN CONNECTION WITH THE SOFTWARE OR THE USE OR OTHER DEALINGS IN THE
+ * SOFTWARE.
+ */
+
+/*******************************************************************************
+    DESCRIPTION
+*******************************************************************************/
+/**
+ * @brief  Audio driver
+ * @author Andreas Merkle <web@blue-andi.de>
+ */
+
+/******************************************************************************
+ * Includes
+ *****************************************************************************/
+#include "AudioDrv.h"
+
+#include <Logging.h>
+#include <Board.h>
+
+/******************************************************************************
+ * Compiler Switches
+ *****************************************************************************/
+
+/******************************************************************************
+ * Macros
+ *****************************************************************************/
+
+#ifdef CONFIG_IDF_TARGET_ESP32
+
+#if ESP_ARDUINO_VERSION >= ESP_ARDUINO_VERSION_VAL(2, 0, 4)
+
+/**
+ * Only the left channel is supported.
+ * Workaround, see https://github.com/espressif/arduino-esp32/issues/7177
+ */
+#define I2S_MIC_CHANNEL I2S_CHANNEL_FMT_ONLY_RIGHT 
+
+#else
+
+/**
+ * Only the left channel is supported.
+ */
+#define I2S_MIC_CHANNEL I2S_CHANNEL_FMT_ONLY_LEFT
+
+#endif  
+
+#else
+
+/**
+ * Only the left channel is supported.
+ */
+#define I2S_MIC_CHANNEL I2S_CHANNEL_FMT_ONLY_LEFT
+
+#endif
+
+/******************************************************************************
+ * Types and classes
+ *****************************************************************************/
+
+/******************************************************************************
+ * Prototypes
+ *****************************************************************************/
+
+/******************************************************************************
+ * Local Variables
+ *****************************************************************************/
+
+/******************************************************************************
+ * Public Methods
+ *****************************************************************************/
+
+bool AudioDrv::start()
+{
+    bool isSuccessful = true;
+
+    if (nullptr == m_taskHandle)
+    {
+        if (false == m_mutex.create())
+        {
+            isSuccessful = false;
+        }
+        else
+        {
+            /* Clear sample write index before the task will start.
+             * Otherwise it may happen that the first buffer of the
+             * observers will be filled partly.
+             */
+            m_sampleWriteIndex = 0U;
+
+            /* Create binary semaphore to signal task exit. */
+            m_xSemaphore = xSemaphoreCreateBinary();
+
+            if (nullptr == m_xSemaphore)
+            {
+                isSuccessful = false;
+            }
+            else
+            {
+                BaseType_t  osRet   = pdFAIL;
+
+                /* Task shall run */
+                m_taskExit = false;
+
+                osRet = xTaskCreateUniversal(   processTask,
+                                                "audioDrvTask",
+                                                TASK_STACK_SIZE,
+                                                this,
+                                                TASK_PRIORITY,
+                                                &m_taskHandle,
+                                                TASK_RUN_CORE);
+
+                /* Task creation failed? */
+                if (pdPASS != osRet)
+                {
+                    isSuccessful = false;
+                }
+                else
+                {
+                    (void)xSemaphoreGive(m_xSemaphore);
+                }
+            }
+        }
+
+        /* Any error happened? */
+        if (false == isSuccessful)
+        {
+            if (nullptr != m_xSemaphore)
+            {
+                vSemaphoreDelete(m_xSemaphore);
+                m_xSemaphore = nullptr;
+            }
+
+            m_mutex.destroy();
+        }
+        else
+        {
+            LOG_INFO("Audio driver task is up.");
+        }
+    }
+
+    return isSuccessful;
+}
+
+void AudioDrv::stop()
+{
+    if (nullptr != m_taskHandle)
+    {
+        m_taskExit = true;
+
+        /* Join */
+        (void)xSemaphoreTake(m_xSemaphore, portMAX_DELAY);
+
+        LOG_INFO("Audio driver task is down.");
+
+        vSemaphoreDelete(m_xSemaphore);
+        m_xSemaphore = nullptr;
+
+        m_mutex.destroy();
+
+        m_taskHandle = nullptr;
+    }
+}
+
+/******************************************************************************
+ * Protected Methods
+ *****************************************************************************/
+
+/******************************************************************************
+ * Private Methods
+ *****************************************************************************/
+
+void AudioDrv::processTask(void* parameters)
+{
+    AudioDrv* tthis = static_cast<AudioDrv*>(parameters);
+
+    if ((nullptr != tthis) &&
+        (nullptr != tthis->m_xSemaphore))
+    {
+        (void)xSemaphoreTake(tthis->m_xSemaphore, portMAX_DELAY);
+
+        if (true == tthis->initI2S())
+        {
+            LOG_INFO("I2S channel allocated.");
+
+            while(false == tthis->m_taskExit)
+            {
+                tthis->process();
+            }
+
+            tthis->deInitI2S();
+
+            LOG_INFO("I2S channel released.");
+        }
+        else
+        {
+            LOG_ERROR("I2S initialization failed, shutdown audio task.");
+        }
+
+        (void)xSemaphoreGive(tthis->m_xSemaphore);
+    }
+
+    vTaskDelete(nullptr);
+}
+
+void AudioDrv::process()
+{
+    size_t      bytesRead           = 0U;
+    uint8_t*    dmaBlockBufferAddr  = &m_dmaBlockBuffer[m_dmaBlockBufferWriteIndex];
+    size_t      dmaBlockBufferSize  = sizeof(m_dmaBlockBuffer) - m_dmaBlockBufferWriteIndex;
+
+    if (ESP_OK == i2s_channel_read(m_i2sRxChannelHandle, dmaBlockBufferAddr, dmaBlockBufferSize, &bytesRead, DMA_BLOCK_TIMEOUT))
+    {
+        m_dmaBlockBufferWriteIndex += bytesRead;
+
+        /* One DMA block read? */
+        if (sizeof(m_dmaBlockBuffer) <= m_dmaBlockBufferWriteIndex)
+        {
+            uint16_t            sampleIdx;
+            void*               vDmaBlockBuffer = static_cast<void*>(m_dmaBlockBuffer);
+            int32_t*            samples         = static_cast<int32_t*>(vDmaBlockBuffer);
+            MutexGuard<Mutex>   guard(m_mutex);
+
+            for(sampleIdx = 0U; sampleIdx < SAMPLES_PER_DMA_BLOCK; ++sampleIdx)
+            {
+                /* Down shift to get the real value. */
+                int32_t sample24bit = samples[sampleIdx] >> I2S_SAMPLE_SHIFT;
+
+                m_sampleBuffer[m_sampleWriteIndex] = sample24bit;
+                ++m_sampleWriteIndex;
+
+                /* Check for ext. microphone */
+                if (false == m_isMicAvailable)
+                {
+                    if (0 != sample24bit)
+                    {
+                        m_isMicAvailable = true;
+                    }
+                }
+
+                /* All samples read? */
+                if (SAMPLES <= m_sampleWriteIndex)
+                {
+                    uint32_t observerIndex = 0U;
+
+                    m_sampleWriteIndex = 0U;
+
+                    while(observerIndex < MAX_OBSERVERS)
+                    {
+                        IAudioObserver* observer = m_observers[observerIndex];
+
+                        if (nullptr != observer)
+                        {
+                            observer->notify(m_sampleBuffer, SAMPLES);
+                        }
+
+                        ++observerIndex;
+                    }
+                }
+            }
+
+            m_dmaBlockBufferWriteIndex = 0U;
+        }
+    }
+}
+
+bool AudioDrv::initI2S()
+{
+    bool                isSuccessful    = false;
+    esp_err_t           i2sRet          = ESP_OK;
+    i2s_chan_config_t   i2sChanConfig   =
+    {
+        I2S_NUM_AUTO,
+        I2S_ROLE_MASTER,
+        DMA_BLOCKS,
+        DMA_BLOCK_SIZE,
+        false /* Automatic clearing of DMA tx buffer not necessary, because only used for receiving. */
+    };
+
+    i2sRet = i2s_new_channel(&i2sChanConfig, nullptr, &m_i2sRxChannelHandle);
+
+    if (ESP_OK != i2sRet)
+    {
+        LOG_ERROR("Failed to allocate I2S channel: %s", esp_err_to_name(i2sRet));
+    }
+    else
+    {
+        i2s_std_config_t    i2sStdConfig    =
+        {
+            I2S_STD_CLK_DEFAULT_CONFIG(SAMPLE_RATE),
+            I2S_STD_PHILIPS_SLOT_DEFAULT_CONFIG(I2S_BITS_PER_SAMPLE, I2S_SLOT_MODE_MONO),
+            {
+                I2S_GPIO_UNUSED,
+                static_cast<gpio_num_t>(Board::Pin::i2sSerialClock),
+                static_cast<gpio_num_t>(Board::Pin::i2sWordSelect),
+                I2S_GPIO_UNUSED,
+                static_cast<gpio_num_t>(Board::Pin::i2sSerialDataIn),
+                {
+                    0, /* Do not invert MCLK output. */
+                    0, /* Do not invert BCLK input/output. */
+                    0 /* Do not invert the WS input/output. */
+                }
+            }
+        };
+
+        /* Default is only receiving left slot in mono mode,
+         * therefore update here for using the right slot.
+         */
+        /* i2sStdConfig.slot_cfg.slot_mask = I2S_STD_SLOT_RIGHT; */
+
+        i2sRet = i2s_channel_init_std_mode(m_i2sRxChannelHandle, &i2sStdConfig);
+
+        if (ESP_OK != i2sRet)
+        {
+            LOG_ERROR("Failed to initialize I2S channel to standard mode.: %s", esp_err_to_name(i2sRet));
+            deInitI2S();
+        }
+        else if (ESP_OK != i2s_channel_enable(m_i2sRxChannelHandle))
+        {
+            deInitI2S();
+        }
+        else
+        {
+            isSuccessful = true;
+        }
+    }
+    
+    return isSuccessful;
+}
+
+void AudioDrv::deInitI2S()
+{
+    if (nullptr != m_i2sRxChannelHandle)
+    {
+        (void)i2s_channel_disable(m_i2sRxChannelHandle);
+        (void)i2s_del_channel(m_i2sRxChannelHandle);
+        m_i2sRxChannelHandle = nullptr;
+    }
+}
+
+/******************************************************************************
+ * External Functions
+ *****************************************************************************/
+
+/******************************************************************************
+ * Local Functions
+ *****************************************************************************/